# google_services.py
import asyncio
import logging
import json
import os
import uuid
from datetime import datetime, timezone, timedelta # Ensure timedelta is imported
from dateutil import parser as dateutil_parser
from google.cloud import secretmanager # Import Secret Manager client

import pytz # <--- ADD IMPORT

# Google specific imports
from google.oauth2.credentials import Credentials
from google_auth_oauthlib.flow import Flow
from googleapiclient.discovery import build
from googleapiclient.errors import HttpError
from google.auth.transport.requests import Request

# Firestore specific imports
from google.cloud import firestore
from google.cloud.firestore_v1.base_query import FieldFilter
from google.api_core.exceptions import NotFound
from pytz.exceptions import UnknownTimeZoneError

import config # Import our config
from models import CalendarAccessRequest # Import the Pydantic model

logger = logging.getLogger(__name__)

# --- Firestore Client and Collections ---
db = config.FIRESTORE_DB
OAUTH_STATES_COLLECTION = db.collection('oauth_states') if db else None
USER_TOKENS_COLLECTION = db.collection('user_tokens') if db else None
USER_PREFS_COLLECTION = db.collection(config.FS_COLLECTION_PREFS) if db else None
FS_COLLECTION_GROCERY_LISTS = db.collection(config.FS_COLLECTION_GROCERY_LISTS) if db else None
PENDING_EVENTS_COLLECTION = db.collection(config.FS_COLLECTION_PENDING_EVENTS) if db else None
PENDING_DELETIONS_COLLECTION = db.collection(config.FS_COLLECTION_PENDING_DELETIONS) if db else None
CALENDAR_ACCESS_REQUESTS_COLLECTION = db.collection(config.FS_COLLECTION_CALENDAR_ACCESS_REQUESTS) if db else None


# === Pending Event Management (Firestore) ===

async def add_pending_event(user_id: int, event_data: dict) -> bool:
    """Stores event_data in Firestore for later confirmation."""
    if not PENDING_EVENTS_COLLECTION:
        logger.error("Firestore PENDING_EVENTS_COLLECTION unavailable for adding pending event.")
        return False
    user_doc_id = str(user_id)
    doc_ref = PENDING_EVENTS_COLLECTION.document(user_doc_id)
    try:
        await asyncio.to_thread(
            doc_ref.set,
            {
                'event_data': event_data,
                'created_at': firestore.SERVER_TIMESTAMP
            }
        )
        logger.info(f"Stored pending event for user {user_id} in '{config.FS_COLLECTION_PENDING_EVENTS}'")
        return True
    except Exception as e:
        logger.error(f"Failed to store pending event for user {user_id}: {e}", exc_info=True)
        return False

async def get_pending_event(user_id: int) -> dict | None:
    """Retrieves pending event data for a user from Firestore."""
    if not PENDING_EVENTS_COLLECTION:
        logger.error("Firestore PENDING_EVENTS_COLLECTION unavailable for getting pending event.")
        return None
    user_doc_id = str(user_id)
    doc_ref = PENDING_EVENTS_COLLECTION.document(user_doc_id)
    try:
        snapshot = await asyncio.to_thread(doc_ref.get)
        if snapshot.exists:
            data = snapshot.to_dict() # type: ignore
            logger.debug(f"Retrieved pending event for user {user_id}.")
            return data.get('event_data') # Return only the event_data part
        else:
            logger.debug(f"No pending event found for user {user_id}.")
            return None
    except Exception as e:
        logger.error(f"Error fetching pending event for user {user_id}: {e}", exc_info=True)
        return None

async def delete_pending_event(user_id: int) -> bool:
    """Deletes a pending event document for a user from Firestore."""
    if not PENDING_EVENTS_COLLECTION:
        logger.error("Firestore PENDING_EVENTS_COLLECTION unavailable for deleting pending event.")
        return False
    user_doc_id = str(user_id)
    doc_ref = PENDING_EVENTS_COLLECTION.document(user_doc_id)
    try:
        await asyncio.to_thread(doc_ref.delete)
        logger.info(f"Deleted pending event for user {user_id} (if it existed).")
        return True # Success even if doc didn't exist, as per Firestore behavior
    except Exception as e:
        logger.error(f"Failed to delete pending event for user {user_id}: {e}", exc_info=True)
        return False

# === Pending Deletion Management (Firestore) ===

async def add_pending_deletion(user_id: int, deletion_data: dict) -> bool:
    """Stores deletion_data (e.g., event_id, summary) in Firestore for later confirmation."""
    if not PENDING_DELETIONS_COLLECTION:
        logger.error("Firestore PENDING_DELETIONS_COLLECTION unavailable for adding pending deletion.")
        return False
    user_doc_id = str(user_id)
    doc_ref = PENDING_DELETIONS_COLLECTION.document(user_doc_id)
    try:
        # Store the provided deletion_data directly, ensure it includes event_id and summary
        await asyncio.to_thread(
            doc_ref.set,
            {
                'deletion_data': deletion_data, # e.g., {'event_id': 'xyz', 'summary': 'Event to delete'}
                'created_at': firestore.SERVER_TIMESTAMP
            }
        )
        logger.info(f"Stored pending deletion for user {user_id} in '{config.FS_COLLECTION_PENDING_DELETIONS}'")
        return True
    except Exception as e:
        logger.error(f"Failed to store pending deletion for user {user_id}: {e}", exc_info=True)
        return False

async def get_pending_deletion(user_id: int) -> dict | None:
    """Retrieves pending deletion data for a user from Firestore."""
    if not PENDING_DELETIONS_COLLECTION:
        logger.error("Firestore PENDING_DELETIONS_COLLECTION unavailable for getting pending deletion.")
        return None
    user_doc_id = str(user_id)
    doc_ref = PENDING_DELETIONS_COLLECTION.document(user_doc_id)
    try:
        snapshot = await asyncio.to_thread(doc_ref.get)
        if snapshot.exists:
            data = snapshot.to_dict() # type: ignore
            logger.debug(f"Retrieved pending deletion for user {user_id}.")
            return data.get('deletion_data') # Return only the deletion_data part
        else:
            logger.debug(f"No pending deletion found for user {user_id}.")
            return None
    except Exception as e:
        logger.error(f"Error fetching pending deletion for user {user_id}: {e}", exc_info=True)
        return None

async def delete_pending_deletion(user_id: int) -> bool:
    """Deletes a pending deletion document for a user from Firestore."""
    if not PENDING_DELETIONS_COLLECTION:
        logger.error("Firestore PENDING_DELETIONS_COLLECTION unavailable for deleting pending deletion.")
        return False
    user_doc_id = str(user_id)
    doc_ref = PENDING_DELETIONS_COLLECTION.document(user_doc_id)
    try:
        await asyncio.to_thread(doc_ref.delete)
        logger.info(f"Deleted pending deletion for user {user_id} (if it existed).")
        return True # Success even if doc didn't exist
    except Exception as e:
        logger.error(f"Failed to delete pending deletion for user {user_id}: {e}", exc_info=True)
        return False

# === Google Authentication & Firestore Persistence ===
# --- NEW: Get Single Event by ID ---
async def get_calendar_event_by_id(user_id: int, event_id: str) -> dict | None:
    """Fetches a single calendar event by its ID."""
    service = await _build_calendar_service_client(user_id) # type: ignore
    if not service: return None 
    logger.info(f"GS: Fetching event details for ID {event_id} for user {user_id}")
    try:
        # Wrap the blocking .execute() call
        event_request = service.events().get(calendarId='primary', eventId=event_id)
        event = await asyncio.to_thread(event_request.execute)
        return event # Returns the full event resource
    except HttpError as error:
        logger.error(f"GS: API error fetching event {event_id} for {user_id}: {error}")
        if error.resp.status == 404 or error.resp.status == 410: # Not Found or Gone
             logger.warning(f"GS: Event {event_id} not found for user {user_id}.")
        elif error.resp.status == 401: await delete_user_token(user_id) # Clear token on auth error
        return None
    except Exception as e:
        logger.error(f"GS: Unexpected error fetching event {event_id} for {user_id}: {e}", exc_info=True)
        return None

# --- Timezone Functions (Using NEW Collection) ---
async def set_user_timezone(user_id: int, timezone_str: str) -> bool:
    """
    Stores the user's validated IANA timezone string in Firestore.
    """
    if not USER_PREFS_COLLECTION:
        logger.error("Firestore USER_PREFS_COLLECTION unavailable for setting timezone/username.")
        return False
    user_doc_id = str(user_id)
    doc_ref = USER_PREFS_COLLECTION.document(user_doc_id)
    try:
        # Validate timezone before storing (pytz.timezone is CPU-bound, not I/O)
        pytz.timezone(timezone_str)

        data_to_set = {
            'timezone': timezone_str,
            'updated_at': firestore.SERVER_TIMESTAMP
        }
        logger.info(f"Preparing to store timezone '{timezone_str}' for user {user_id}")

        await asyncio.to_thread(doc_ref.set, data_to_set, merge=True)

        logger.info(f"Stored timezone '{timezone_str}' for user {user_id} in '{config.FS_COLLECTION_PREFS}'")
        return True
    except UnknownTimeZoneError:
        logger.warning(f"Attempted to store invalid timezone '{timezone_str}' for user {user_id}")
        return False
    except Exception as e:
        logger.error(f"Failed to store timezone/username for user {user_id}: {e}", exc_info=True)
        return False

<<<<<<< HEAD
def get_user_id_by_username(username: str) -> str | None:
    """
    Queries USER_PREFS_COLLECTION for a document with a matching telegram_username.
    Returns the document ID (user_id) if found, otherwise None.
    Performs a case-insensitive search by querying for both original, lower, and upper case.
    Note: Firestore is case-sensitive for direct queries. For true case-insensitivity
    without multiple queries or storing a normalized field, client-side filtering or
    a more complex setup (e.g., search service) would be needed.
    This implementation tries a few common casings. A more robust solution is to store
    a normalized (e.g., lowercase) version of the username.
    """
    if not USER_PREFS_COLLECTION:
        logger.error("Firestore USER_PREFS_COLLECTION unavailable for get_user_id_by_username.")
        return None

    # Attempt common casings. For true case-insensitivity, store a normalized username.
    # usernames_to_check = list(set([username, username.lower(), username.capitalize()]))
    # For now, we assume the username is stored as is, and we will query for that.
    # A better solution is to store username.lower() and query for username.lower().
    # We will assume for now that the username is stored as it's passed.

    try:
        # Query for the exact username match first (common case)
        query = USER_PREFS_COLLECTION.where(filter=FieldFilter("telegram_username", "==", username)).limit(1)
        results = list(query.stream())

        if results:
            user_doc = results[0]
            logger.info(f"Found user ID '{user_doc.id}' for username '{username}' (exact match).")
            return user_doc.id # Document ID is the user_id

        # If no exact match, try lowercase (if different from original)
        # This is a common way to handle case-insensitivity if not storing a normalized field
        # However, this requires the stored username to also be lowercase for this to work reliably.
        # Given the current set_user_timezone, it stores the username as is.
        # So, for now, we will only do an exact match.
        # if username.lower() != username:
        #     query_lower = USER_PREFS_COLLECTION.where(filter=FieldFilter("telegram_username", "==", username.lower())).limit(1)
        #     results_lower = list(query_lower.stream())
        #     if results_lower:
        #         user_doc_lower = results_lower[0]
        #         logger.info(f"Found user ID '{user_doc_lower.id}' for username '{username}' (lowercase match).")
        #         return user_doc_lower.id

        logger.info(f"No user found with username '{username}' in '{config.FS_COLLECTION_PREFS}'.")
        return None
    except Exception as e:
        logger.error(f"Error querying for user by username '{username}': {e}", exc_info=True)
        return None

def get_user_timezone_str(user_id: int) -> str | None:
=======
async def get_user_timezone_str(user_id: int) -> str | None:
>>>>>>> 4944a885
    """Retrieves the user's timezone string from Firestore."""
    # ---> Use USER_PREFS_COLLECTION <---
    if not USER_PREFS_COLLECTION:
        logger.error("Firestore USER_PREFS_COLLECTION unavailable for getting timezone.")
        return None
    user_doc_id = str(user_id)
    doc_ref = USER_PREFS_COLLECTION.document(user_doc_id)
    try:
        snapshot = await asyncio.to_thread(doc_ref.get) # Fetch the preferences document

        if snapshot.exists:
            prefs_data = snapshot.to_dict() # type: ignore
            if 'timezone' in prefs_data: # Check if the field exists
                tz_str = prefs_data.get('timezone')
                # Optional re-validation
                try:
                    pytz.timezone(tz_str)
                    logger.debug(f"Found timezone '{tz_str}' for user {user_id} in '{config.FS_COLLECTION_PREFS}'")
                    return tz_str
                except UnknownTimeZoneError:
                    logger.warning(f"Found invalid timezone '{tz_str}' in DB prefs for user {user_id}. Treating as unset.")
                    return None
            else:
                logger.debug(f"Timezone field not found in prefs for user {user_id}")
                return None
        else:
            logger.debug(f"User preferences document not found for user {user_id}, timezone not set.")
            return None
    except Exception as e:
        logger.error(f"Error fetching timezone for user {user_id}: {e}", exc_info=True)
        return None

async def get_calendar_events(user_id: int, time_min_iso: str, time_max_iso: str, max_results: int = 25) -> list | None:
    """
    Fetches events given ISO datetime strings.
    Returns list of event dicts or None on error.
    """
    service = await _build_calendar_service_client(user_id) # type: ignore
    if not service: return None 
    logger.debug(f"GS: Fetching events for {user_id} from {time_min_iso} to {time_max_iso}")
    try:
        events_request = service.events().list(
            calendarId='primary', timeMin=time_min_iso, timeMax=time_max_iso,
            maxResults=max_results, singleEvents=True, orderBy='startTime'
        )
        events_result = await asyncio.to_thread(events_request.execute)
        events = events_result.get('items', [])
        # Return essential info for the agent
        return [
            {
                "id": e.get("id"),
                "summary": e.get("summary"),
                "start": e.get("start"),
                "end": e.get("end"),
                "description": e.get("description"),
                "location": e.get("location"),
            } for e in events
        ]
    except HttpError as error:
        # ... (error handling as before, including delete_user_token on 401) ...
        logger.error(f"GS: API error fetching events for {user_id}: {error}")
        if error.resp.status == 401: await delete_user_token(user_id)
        return None
    except Exception as e: logger.error(f"GS: Unexpected error fetching events for {user_id}: {e}", exc_info=True); return None

# --- NEW: Dedicated Search Function ---
async def search_calendar_events(user_id: int, query: str, time_min_iso: str, time_max_iso: str, max_results: int = 10) -> list | None:
    """
    Searches events using a query string within a time range.
    Returns list of essential event info dicts or None on error.
    """
    service = await _build_calendar_service_client(user_id) # type: ignore
    if not service: return None
    logger.info(f"GS: Searching events for {user_id} with query '{query}' from {time_min_iso} to {time_max_iso}")
    try:
        events_request = service.events().list(
            calendarId='primary',
            q=query, # Use the q parameter for searching
            timeMin=time_min_iso,
            timeMax=time_max_iso,
            maxResults=max_results,
            singleEvents=True,
            orderBy='startTime' # Or 'relevance' if preferred for search
        )
        events_result = await asyncio.to_thread(events_request.execute)
        events = events_result.get('items', [])
        logger.info(f"GS: Found {len(events)} events matching search.")
        # Return essential info
        return [
            {
                "id": e.get("id"),
                "summary": e.get("summary"),
                "start": e.get("start"),
                "end": e.get("end"),
            } for e in events
        ]
    except HttpError as error:
        # ... (error handling as before) ...
        logger.error(f"GS: API error searching events for {user_id}: {error}")
        if error.resp.status == 401: await delete_user_token(user_id)
        return None
    except Exception as e: logger.error(f"GS: Unexpected error searching events for {user_id}: {e}", exc_info=True); return None

def get_google_auth_flow():
    """Creates OAuth Flow using config from environment variable."""
    client_secrets_content = os.getenv("GOOGLE_CLIENT_SECRETS_CONTENT") # Use the content env var
    if not client_secrets_content:
        logger.error("GOOGLE_CLIENT_SECRETS_CONTENT environment variable not set.")
        return None

    try:
        client_config_dict = json.loads(client_secrets_content)
        # Determine key ('web' or 'installed') - IMPORTANT
        flow_key = "web" if "web" in client_config_dict else "installed"
        if flow_key not in client_config_dict:
            logger.error("Client secrets content missing 'web' or 'installed' key.")
            return None

        # Use from_client_config
        return Flow.from_client_config(
            client_config_dict, # Pass the loaded dictionary
            scopes=config.GOOGLE_CALENDAR_SCOPES,
            redirect_uri=config.OAUTH_REDIRECT_URI
        )
    except json.JSONDecodeError as e:
         logger.error(f"Failed to parse client secrets JSON from env var: {e}")
         return None
    except Exception as e:
        logger.error(f"Error creating OAuth flow from env var config: {e}", exc_info=True)
        return None

def generate_oauth_state(user_id: int) -> str | None:
    """Generates a unique state token and stores the mapping in Firestore."""
    if not OAUTH_STATES_COLLECTION: logger.error("Firestore OAUTH_STATES_COLLECTION not available."); return None
    state = str(uuid.uuid4())
    doc_ref = OAUTH_STATES_COLLECTION.document(state) # type: ignore
    try:
        # Firestore operations are blocking
        await asyncio.to_thread(doc_ref.set, {'user_id': user_id, 'created_at': firestore.SERVER_TIMESTAMP})
        # Note: write_result.update_time is not available when using to_thread this way
        logger.info(f"Successfully wrote state {state} for user {user_id} to Firestore.")
        return state
    except Exception as e:
        logger.error(f"Firestore write FAILED for state {state}, user {user_id}: {e}", exc_info=True)
        return None

@firestore.transactional
def _verify_and_delete_state(transaction, state_doc_ref):
    """Transactional helper for verify_oauth_state."""
    # This function is called by verify_oauth_state, which is synchronous.
    # If verify_oauth_state becomes async, then this can use asyncio.to_thread.
    # For now, keeping it synchronous as it's part of a synchronous transaction flow.
    try:
        snapshot = state_doc_ref.get(transaction=transaction) # This is a transactional read
        if snapshot.exists:
            user_id = snapshot.get('user_id') # type: ignore
            transaction.delete(state_doc_ref)
            return user_id
        else:
            return None
    except Exception as e:
        logger.error(f"Error within Firestore transaction for state verification: {e}", exc_info=True)
        raise # Re-raise to make transaction fail

def verify_oauth_state(state: str) -> int | None:
    """Verifies state token from Firestore, consumes it, and returns user_id."""
    if not OAUTH_STATES_COLLECTION: logger.error("Firestore OAUTH_STATES_COLLECTION not available."); return None
    state_doc_ref = OAUTH_STATES_COLLECTION.document(state)
    transaction = db.transaction()
    try:
        user_id = _verify_and_delete_state(transaction, state_doc_ref)
        if user_id:
            logger.info(f"Verified and consumed OAuth state {state} for user {user_id} from Firestore")
            return user_id
        else:
            logger.warning(f"Invalid or expired OAuth state received (not found in Firestore): {state}")
            return None
    except Exception as e:
        logger.error(f"Error verifying OAuth state {state} in Firestore transaction: {e}", exc_info=True)
        return None


async def store_user_credentials(user_id: int, credentials) -> bool:
    """Stores or updates the user's Google credentials JSON in Firestore."""
    if not USER_TOKENS_COLLECTION: logger.error("Firestore USER_TOKENS_COLLECTION not available."); return False
    creds_json = credentials.to_json()
    user_doc_id = str(user_id)
    doc_ref = USER_TOKENS_COLLECTION.document(user_doc_id)
    try:
        await asyncio.to_thread(doc_ref.set, {'credentials_json': creds_json, 'updated_at': firestore.SERVER_TIMESTAMP}, merge=False)
        logger.info(f"Stored/Updated credentials in Firestore for user {user_id}")
        return True
    except Exception as e:
        logger.error(f"Failed to store credentials in Firestore for user {user_id}: {e}", exc_info=True)
        return False

async def is_user_connected(user_id: int) -> bool:
    """Checks if a token document exists for the user in Firestore."""
    if not USER_TOKENS_COLLECTION: return False
    user_doc_id = str(user_id)
    doc_ref = USER_TOKENS_COLLECTION.document(user_doc_id)
    try:
        # Efficient check for existence
        snapshot = await asyncio.to_thread(doc_ref.get, field_paths=['updated_at'])
        return snapshot.exists
    except Exception as e:
        logger.error(f"Error checking token existence in Firestore for user {user_id}: {e}", exc_info=True)
        return False # Assume not connected on error

async def delete_user_token(user_id: int) -> bool:
    """Deletes the token document for a given user_id from Firestore."""
    if not USER_TOKENS_COLLECTION: return False
    user_doc_id = str(user_id)
    doc_ref = USER_TOKENS_COLLECTION.document(user_doc_id)
    try:
        await asyncio.to_thread(doc_ref.delete)
        # delete_result.update_time not available here
        logger.info(f"Attempted deletion of token from Firestore for user {user_id}.")
        return True # Assume success unless exception
    except Exception as e:
        logger.error(f"Failed to delete token from Firestore for user {user_id}: {e}", exc_info=True)
        return False


# === Google Calendar API Services ===

async def _build_calendar_service_client(user_id: int):
    """Internal helper to get authorized Google Calendar service client."""
    if not USER_TOKENS_COLLECTION: logger.error("Firestore unavailable for Calendar service."); return None

    creds = None
    creds_json = None
    user_doc_id = str(user_id)
    doc_ref = USER_TOKENS_COLLECTION.document(user_doc_id)

    try:
        snapshot = await asyncio.to_thread(doc_ref.get)
        if snapshot.exists: creds_json = snapshot.get('credentials_json') # type: ignore
        else: logger.info(f"_build_calendar_service_client: No creds found for {user_id}."); return None
    except Exception as e: logger.error(f"Error fetching token for Calendar service for {user_id}: {e}"); return None

    if not creds_json: return None

    try:
        creds_info = json.loads(creds_json)
        creds = Credentials.from_authorized_user_info(creds_info, config.GOOGLE_CALENDAR_SCOPES)
    except Exception as e: logger.error(f"Failed to load creds from info for {user_id}: {e}"); return None

    if not creds or not creds.valid:
        if creds and creds.expired and creds.refresh_token:
            try:
                logger.info(f"Refreshing Calendar credentials for user {user_id}")
                await asyncio.to_thread(creds.refresh, Request()) # Wrap blocking call
                if not await store_user_credentials(user_id, creds): # Check if storing failed
                    logger.error(f"Failed to store refreshed credentials for user {user_id}")
                    return None 
                logger.info(f"Calendar Credentials refreshed successfully for {user_id}")
            except Exception as e:
                logger.error(f"Failed to refresh Calendar credentials for {user_id}: {e}")
                try: 
                    logger.warning(f"Clearing invalid token from Firestore for {user_id} after refresh failure.")
                    await asyncio.to_thread(doc_ref.delete)
                except Exception as db_e: logger.error(f"Failed to delete token for {user_id}: {db_e}")
                return None
        else:
            logger.warning(f"Stored Calendar credentials for {user_id} invalid/missing refresh token.");
            try: await asyncio.to_thread(doc_ref.delete)
            except Exception: pass
            return None

    try:
        # build() itself is not I/O bound in a way that benefits from to_thread here for typical use.
        # It constructs the service object. The actual I/O happens at .execute().
        service = build('calendar', 'v3', credentials=creds, cache_discovery=False)
        return service
    except HttpError as error:
        logger.error(f"API error building Calendar service for {user_id}: {error}")
        if error.resp.status == 401: 
            logger.warning(f"Auth error (401) building Calendar service for {user_id}. Clearing token.")
            await delete_user_token(user_id)
        return None
    except Exception as e:
        logger.error(f"Unexpected error building Calendar service for {user_id}: {e}"); return None

async def create_calendar_event(user_id: int, event_data: dict) -> tuple[bool, str, str | None]:
    """Creates an event. Returns (success, message, event_link)."""
    service = await _build_calendar_service_client(user_id) # type: ignore
    if not service: return False, "Authentication failed or required.", None

    logger.info(f"Attempting to create event for user {user_id}: {event_data.get('summary')}")
    try:
        event_request = service.events().insert(calendarId='primary', body=event_data)
        event = await asyncio.to_thread(event_request.execute)
        link = event.get('htmlLink') # type: ignore
        summary = event.get('summary', 'Event') # type: ignore
        logger.info(f"Event created for {user_id}: {link}")
        return True, f"Event '{summary}' created successfully.", link
    except HttpError as error:
        logger.error(f"API error creating event for {user_id}: {error}")
        error_details = f"API Error ({error.resp.status}): {error.resp.reason}"
        try: error_content = json.loads(error.content.decode()); error_details = error_content.get('error', {}).get('message', error_details) # type: ignore
        except: pass
        if error.resp.status == 401: 
            logger.warning(f"Auth error (401) creating event for {user_id}. Clearing token.")
            await delete_user_token(user_id)
            return False, "Authentication failed. Please /connect_calendar again.", None
        return False, f"Failed to create event. {error_details}", None
    except Exception as e:
        logger.error(f"Unexpected error creating event for {user_id}: {e}", exc_info=True)
        return False, "An unexpected error occurred.", None

async def delete_calendar_event(user_id: int, event_id: str) -> tuple[bool, str]:
    """Deletes a specific event. Returns (success, message)."""
    service = await _build_calendar_service_client(user_id) # type: ignore
    if not service: return False, "Authentication failed or required."

    logger.info(f"Attempting to delete event ID {event_id} for user {user_id}")
    try:
        delete_request = service.events().delete(calendarId='primary', eventId=event_id)
        await asyncio.to_thread(delete_request.execute)
        logger.info(f"Successfully deleted event ID {event_id} for user {user_id}.")
        return True, "Event successfully deleted."
    except HttpError as error:
        logger.error(f"API error deleting event {event_id} for {user_id}: {error}")
        error_details = f"API Error ({error.resp.status}): {error.resp.reason}"
        try: error_content = json.loads(error.content.decode()); error_details = error_content.get('error', {}).get('message', error_details) # type: ignore
        except: pass
        if error.resp.status == 404 or error.resp.status == 410: return False, "Couldn't delete event (not found or already deleted)."
        elif error.resp.status == 401: 
            logger.warning(f"Auth error (401) deleting event for {user_id}. Clearing token.")
            await delete_user_token(user_id)
            return False, "Authentication failed. Please /connect_calendar again."
        return False, f"Failed to delete event. {error_details}"
    except Exception as e:
        logger.error(f"Unexpected error deleting event {event_id} for {user_id}: {e}", exc_info=True)
        return False, "An unexpected error occurred while deleting the event."

# === Grocery List Management ===

async def get_grocery_list(user_id: int) -> list[str] | None:
    """Retrieves the user's grocery list from Firestore."""
    if not FS_COLLECTION_GROCERY_LISTS:
        logger.error("GS: Firestore FS_COLLECTION_GROCERY_LISTS unavailable for get_grocery_list.")
        return None
    user_doc_id = str(user_id)
    doc_ref = FS_COLLECTION_GROCERY_LISTS.document(user_doc_id)
    try:
        snapshot = await asyncio.to_thread(doc_ref.get)
        if snapshot.exists:
            data = snapshot.to_dict() # type: ignore
            items = data.get('items') # type: ignore
            if isinstance(items, list):
                logger.info(f"GS: Retrieved grocery list for user {user_id} with {len(items)} items.")
                return items
            else:
                logger.error(f"GS: 'items' field is not a list for user {user_id} in grocery list. Found: {type(items)}")
                return None # Or an empty list if preferred for this specific error
        else:
            logger.info(f"GS: No grocery list document found for user {user_id}. Returning empty list.")
            return [] # Return empty list if document doesn't exist
    except Exception as e:
        logger.error(f"GS: Error fetching grocery list for user {user_id}: {e}", exc_info=True)
        return None

async def add_to_grocery_list(user_id: int, items_to_add: list[str]) -> bool:
    """Adds items to the user's grocery list in Firestore."""
    if not FS_COLLECTION_GROCERY_LISTS:
        logger.error("GS: Firestore FS_COLLECTION_GROCERY_LISTS unavailable for add_to_grocery_list.")
        return False
    if not items_to_add: # Nothing to add
        logger.info("GS: No items provided to add_to_grocery_list.")
        return True # Or False, depending on desired behavior for empty input

    user_doc_id = str(user_id)
    doc_ref = FS_COLLECTION_GROCERY_LISTS.document(user_doc_id)
    try:
        # Using set with merge=True and ArrayUnion to add/update items
        await asyncio.to_thread(doc_ref.set, {'items': firestore.ArrayUnion(items_to_add)}, merge=True)
        logger.info(f"GS: Added/Updated {len(items_to_add)} items to grocery list for user {user_id}.")
        return True
    except Exception as e:
        logger.error(f"GS: Failed to add items to grocery list for user {user_id}: {e}", exc_info=True)
        return False

async def delete_grocery_list(user_id: int) -> bool:
    """Deletes the user's entire grocery list from Firestore."""
    if not FS_COLLECTION_GROCERY_LISTS:
        logger.error("GS: Firestore FS_COLLECTION_GROCERY_LISTS unavailable for delete_grocery_list.")
        return False
    user_doc_id = str(user_id)
    doc_ref = FS_COLLECTION_GROCERY_LISTS.document(user_doc_id)
    try:
        # delete() does not raise an error if the document does not exist.
        await asyncio.to_thread(doc_ref.delete)
        logger.info(f"GS: Attempted deletion of grocery list for user {user_id}.")
        # To confirm it was deleted, we could try a get(), but for this function,
        # simply calling delete is often sufficient and idempotent.
        return True
    except Exception as e:
        logger.error(f"GS: Error deleting grocery list for user {user_id}: {e}", exc_info=True)
        return False

# === Calendar Access Requests ===

async def add_calendar_access_request(
    requester_id: str,
    requester_name: str,
    target_user_id: str,
    start_time_iso: str,
    end_time_iso: str
) -> str | None:
    """
    Creates a new calendar access request document in Firestore.
    Returns the ID of the newly created request document, or None if creation fails.
    """
    if not CALENDAR_ACCESS_REQUESTS_COLLECTION:
        logger.error("Firestore CALENDAR_ACCESS_REQUESTS_COLLECTION unavailable.")
        return None

    try:
        # Create a CalendarAccessRequest Pydantic model instance first for validation (optional)
        # This helps ensure data consistency if you have complex validation rules in the model.
        # However, for direct Firestore storage, a dictionary is also fine.
        request_data = CalendarAccessRequest(
            requester_id=requester_id,
            requester_name=requester_name,
            target_user_id=target_user_id,
            start_time_iso=start_time_iso,
            end_time_iso=end_time_iso,
            status="pending",
            # request_timestamp will be set by Firestore using SERVER_TIMESTAMP
        )

        # Prepare data for Firestore, excluding fields that should not be set client-side initially
        # (like response_timestamp or if request_timestamp was purely server-side)
        # The Pydantic model by default includes all fields.
        # We need to ensure `request_timestamp` is set to the server value.
        data_to_store = request_data.model_dump(exclude_none=True)
        data_to_store['request_timestamp'] = firestore.SERVER_TIMESTAMP
        # response_timestamp is not set on creation

        # Add a new document with an auto-generated ID
        doc_ref_new = CALENDAR_ACCESS_REQUESTS_COLLECTION.document() # type: ignore
        await asyncio.to_thread(doc_ref_new.set, data_to_store)

        logger.info(f"Calendar access request from {requester_id} to {target_user_id} stored with ID: {doc_ref_new.id}")
        return doc_ref_new.id
    except Exception as e:
        logger.error(f"Failed to add calendar access request from {requester_id} to {target_user_id}: {e}", exc_info=True)
        return None

async def get_calendar_access_request(request_id: str) -> dict | None:
    """
    Retrieves a specific calendar access request document from Firestore.
    """
    if not CALENDAR_ACCESS_REQUESTS_COLLECTION:
        logger.error("Firestore CALENDAR_ACCESS_REQUESTS_COLLECTION unavailable for get_calendar_access_request.")
        return None
    try:
        doc_ref = CALENDAR_ACCESS_REQUESTS_COLLECTION.document(request_id)
        snapshot = await asyncio.to_thread(doc_ref.get)
        if snapshot.exists:
            request_data = snapshot.to_dict() # type: ignore
            logger.info(f"Retrieved calendar access request with ID: {request_id}")
            return request_data
        else:
            logger.warning(f"Calendar access request with ID: {request_id} not found.")
            return None
    except Exception as e:
        logger.error(f"Error fetching calendar access request {request_id}: {e}", exc_info=True)
        return None

async def update_calendar_access_request_status(request_id: str, status: str) -> bool:
    """
    Updates the status and response_timestamp of a calendar access request in Firestore.
    Valid statuses could be "approved", "denied", "expired", "error".
    """
    if not CALENDAR_ACCESS_REQUESTS_COLLECTION:
        logger.error("Firestore CALENDAR_ACCESS_REQUESTS_COLLECTION unavailable for update_calendar_access_request_status.")
        return False
    try:
        doc_ref = CALENDAR_ACCESS_REQUESTS_COLLECTION.document(request_id)
        update_data = {
            'status': status,
            'response_timestamp': firestore.SERVER_TIMESTAMP
        }
        await asyncio.to_thread(doc_ref.update, update_data)
        logger.info(f"Updated calendar access request {request_id} to status '{status}'.")
        return True
    except NotFound:
        logger.warning(f"Calendar access request {request_id} not found during status update.")
        return False
    except Exception as e:
        logger.error(f"Failed to update status for calendar access request {request_id}: {e}", exc_info=True)
        return False<|MERGE_RESOLUTION|>--- conflicted
+++ resolved
@@ -161,7 +161,7 @@
 async def get_calendar_event_by_id(user_id: int, event_id: str) -> dict | None:
     """Fetches a single calendar event by its ID."""
     service = await _build_calendar_service_client(user_id) # type: ignore
-    if not service: return None 
+    if not service: return None
     logger.info(f"GS: Fetching event details for ID {event_id} for user {user_id}")
     try:
         # Wrap the blocking .execute() call
@@ -209,61 +209,7 @@
         logger.error(f"Failed to store timezone/username for user {user_id}: {e}", exc_info=True)
         return False
 
-<<<<<<< HEAD
-def get_user_id_by_username(username: str) -> str | None:
-    """
-    Queries USER_PREFS_COLLECTION for a document with a matching telegram_username.
-    Returns the document ID (user_id) if found, otherwise None.
-    Performs a case-insensitive search by querying for both original, lower, and upper case.
-    Note: Firestore is case-sensitive for direct queries. For true case-insensitivity
-    without multiple queries or storing a normalized field, client-side filtering or
-    a more complex setup (e.g., search service) would be needed.
-    This implementation tries a few common casings. A more robust solution is to store
-    a normalized (e.g., lowercase) version of the username.
-    """
-    if not USER_PREFS_COLLECTION:
-        logger.error("Firestore USER_PREFS_COLLECTION unavailable for get_user_id_by_username.")
-        return None
-
-    # Attempt common casings. For true case-insensitivity, store a normalized username.
-    # usernames_to_check = list(set([username, username.lower(), username.capitalize()]))
-    # For now, we assume the username is stored as is, and we will query for that.
-    # A better solution is to store username.lower() and query for username.lower().
-    # We will assume for now that the username is stored as it's passed.
-
-    try:
-        # Query for the exact username match first (common case)
-        query = USER_PREFS_COLLECTION.where(filter=FieldFilter("telegram_username", "==", username)).limit(1)
-        results = list(query.stream())
-
-        if results:
-            user_doc = results[0]
-            logger.info(f"Found user ID '{user_doc.id}' for username '{username}' (exact match).")
-            return user_doc.id # Document ID is the user_id
-
-        # If no exact match, try lowercase (if different from original)
-        # This is a common way to handle case-insensitivity if not storing a normalized field
-        # However, this requires the stored username to also be lowercase for this to work reliably.
-        # Given the current set_user_timezone, it stores the username as is.
-        # So, for now, we will only do an exact match.
-        # if username.lower() != username:
-        #     query_lower = USER_PREFS_COLLECTION.where(filter=FieldFilter("telegram_username", "==", username.lower())).limit(1)
-        #     results_lower = list(query_lower.stream())
-        #     if results_lower:
-        #         user_doc_lower = results_lower[0]
-        #         logger.info(f"Found user ID '{user_doc_lower.id}' for username '{username}' (lowercase match).")
-        #         return user_doc_lower.id
-
-        logger.info(f"No user found with username '{username}' in '{config.FS_COLLECTION_PREFS}'.")
-        return None
-    except Exception as e:
-        logger.error(f"Error querying for user by username '{username}': {e}", exc_info=True)
-        return None
-
-def get_user_timezone_str(user_id: int) -> str | None:
-=======
 async def get_user_timezone_str(user_id: int) -> str | None:
->>>>>>> 4944a885
     """Retrieves the user's timezone string from Firestore."""
     # ---> Use USER_PREFS_COLLECTION <---
     if not USER_PREFS_COLLECTION:
@@ -302,7 +248,7 @@
     Returns list of event dicts or None on error.
     """
     service = await _build_calendar_service_client(user_id) # type: ignore
-    if not service: return None 
+    if not service: return None
     logger.debug(f"GS: Fetching events for {user_id} from {time_min_iso} to {time_max_iso}")
     try:
         events_request = service.events().list(
@@ -519,11 +465,11 @@
                 await asyncio.to_thread(creds.refresh, Request()) # Wrap blocking call
                 if not await store_user_credentials(user_id, creds): # Check if storing failed
                     logger.error(f"Failed to store refreshed credentials for user {user_id}")
-                    return None 
+                    return None
                 logger.info(f"Calendar Credentials refreshed successfully for {user_id}")
             except Exception as e:
                 logger.error(f"Failed to refresh Calendar credentials for {user_id}: {e}")
-                try: 
+                try:
                     logger.warning(f"Clearing invalid token from Firestore for {user_id} after refresh failure.")
                     await asyncio.to_thread(doc_ref.delete)
                 except Exception as db_e: logger.error(f"Failed to delete token for {user_id}: {db_e}")
@@ -541,7 +487,7 @@
         return service
     except HttpError as error:
         logger.error(f"API error building Calendar service for {user_id}: {error}")
-        if error.resp.status == 401: 
+        if error.resp.status == 401:
             logger.warning(f"Auth error (401) building Calendar service for {user_id}. Clearing token.")
             await delete_user_token(user_id)
         return None
@@ -566,7 +512,7 @@
         error_details = f"API Error ({error.resp.status}): {error.resp.reason}"
         try: error_content = json.loads(error.content.decode()); error_details = error_content.get('error', {}).get('message', error_details) # type: ignore
         except: pass
-        if error.resp.status == 401: 
+        if error.resp.status == 401:
             logger.warning(f"Auth error (401) creating event for {user_id}. Clearing token.")
             await delete_user_token(user_id)
             return False, "Authentication failed. Please /connect_calendar again.", None
@@ -592,7 +538,7 @@
         try: error_content = json.loads(error.content.decode()); error_details = error_content.get('error', {}).get('message', error_details) # type: ignore
         except: pass
         if error.resp.status == 404 or error.resp.status == 410: return False, "Couldn't delete event (not found or already deleted)."
-        elif error.resp.status == 401: 
+        elif error.resp.status == 401:
             logger.warning(f"Auth error (401) deleting event for {user_id}. Clearing token.")
             await delete_user_token(user_id)
             return False, "Authentication failed. Please /connect_calendar again."
