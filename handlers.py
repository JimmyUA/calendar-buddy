# handlers.py
import html
import logging
import time # Added for timestamp logging
from datetime import datetime, timedelta, timezone # Ensure datetime is imported from datetime
from dateutil import parser as dateutil_parser # type: ignore
from telegram import Update, InlineKeyboardButton, InlineKeyboardMarkup, KeyboardButton, ReplyKeyboardMarkup, KeyboardButtonRequestUsers
from telegram.ext import ContextTypes, ConversationHandler
from telegram.constants import ParseMode
# Timezone libraries
import pytz
from pytz.exceptions import UnknownTimeZoneError

import config
import google_services as gs  # For Calendar and Auth services
from google_services import add_pending_event, get_pending_event, delete_pending_event, add_pending_deletion, get_pending_deletion, delete_pending_deletion
from handler.message_formatter import create_final_message
from llm import llm_service
from llm.agent import initialize_agent
from time_util import format_to_nice_date
from utils import _format_event_time, escape_markdown_v2

logger = logging.getLogger(__name__)

# Define history constants
MAX_HISTORY_TURNS = 10  # Remember last 10 back-and-forth turns
MAX_HISTORY_MESSAGES = MAX_HISTORY_TURNS * 2
ASKING_TIMEZONE = range(1)


# === Helper Function ===

# === Helper Function ===
def _format_iso_datetime_for_display(iso_string: str, target_tz_str: str | None = None) -> str:
    """
    Formats an ISO datetime string for display, optionally converting to a target timezone.
    """
    try:
        dt_object = dateutil_parser.isoparse(iso_string)
        if target_tz_str:
            try:
                target_tz = pytz.timezone(target_tz_str)
                dt_object = dt_object.astimezone(target_tz)
                return dt_object.strftime('%Y-%m-%d %I:%M %p %Z')
            except UnknownTimeZoneError:
                logger.warning(f"Unknown timezone string '{target_tz_str}'. Falling back to UTC display.")
                dt_object = dt_object.astimezone(pytz.utc)
                return dt_object.strftime('%Y-%m-%d %I:%M %p UTC')
        # If no target_tz_str, format as is, ensuring it's identifiable (e.g. UTC if offset is Z)
        if dt_object.tzinfo:
            return dt_object.strftime('%Y-%m-%d %I:%M %p %Z') # Includes timezone if available
        else: # Naive datetime, assume UTC for clarity or raise error
            # For this bot, naive datetimes from LLM parsing should ideally be UTC or have offset.
            # If truly naive, it's ambiguous. Defaulting to show it as is with a note or UTC.
            return dt_object.strftime('%Y-%m-%d %I:%M %p (Timezone not specified, assumed UTC)')

    except ValueError:
        logger.error(f"Could not parse ISO string: {iso_string}")
        return iso_string # Return original if parsing fails


async def _get_user_tz_or_prompt(update: Update, context: ContextTypes.DEFAULT_TYPE) -> pytz.BaseTzInfo | None:
    """Gets user timezone object or prompts them to set it, returning None if prompt sent."""
    user_id = update.effective_user.id
    assert update.message is not None, "Update message should not be None for _get_user_tz_or_prompt"
    tz_str = await gs.get_user_timezone_str(user_id) # MODIFIED
    if tz_str:
        try:
            return pytz.timezone(tz_str)
        except UnknownTimeZoneError:
            logger.warning(f"Invalid timezone '{tz_str}' found in DB for user {user_id}. Prompting.")
            # Optionally delete invalid tz from DB here
    # If no valid timezone found
    await update.message.reply_text(
        "Please set your timezone first using the /set_timezone command so I can understand times correctly.")
    return None


# === Core Action Handlers (Internal) ===

async def _handle_general_chat(update: Update, context: ContextTypes.DEFAULT_TYPE, text: str):
    """Handles general chat messages, managing conversation history."""
    user_id = update.effective_user.id
    logger.info(f"Handling GENERAL_CHAT for user {user_id} with history")

    # 1. Retrieve or initialize history from user_data
    # user_data is a dict unique to each user in each chat
    if 'llm_history' not in context.user_data:
        context.user_data['llm_history'] = []
    history: list[dict] = context.user_data['llm_history']

    # 2. Add current user message to history (using the simple structure for storage)
    history.append({'role': 'user', 'content': text})

    # 3. Call LLM service with history
    response_text = await llm_service.get_chat_response(history)  # Pass the history

    # 4. Process response and update history
    if response_text:
        await update.message.reply_text(response_text)
        # Add bot's response to history
        history.append({'role': 'model', 'content': response_text})
    else:
        # Handle LLM failure or blocked response
        await update.message.reply_text("Sorry, I couldn't process that chat message right now.")
        # Remove the last user message from history if the bot failed to respond
        if history and history[-1]['role'] == 'user':
            history.pop()

    # 5. Trim history to MAX_HISTORY_MESSAGES (e.g., 20 messages for 10 turns)
    if len(history) > MAX_HISTORY_MESSAGES:
        logger.debug(f"Trimming history for user {user_id} from {len(history)} to {MAX_HISTORY_MESSAGES}")
        # Keep the most recent messages
        context.user_data['llm_history'] = history[-MAX_HISTORY_MESSAGES:]
        # Alternative: history = history[-MAX_HISTORY_MESSAGES:] # Reassign if not using user_data directly


async def _handle_calendar_summary(update: Update, context: ContextTypes.DEFAULT_TYPE, parameters: dict):
    """Handles CALENDAR_SUMMARY intent using user's timezone."""
    user_id = update.effective_user.id
    logger.info(f"Handling CALENDAR_SUMMARY for user {user_id}")

    user_tz = await _get_user_tz_or_prompt(update, context)
    if not user_tz: return  # Stop if user needs to set timezone

    time_period_str = parameters.get("time_period", "today")
    await update.message.reply_text(f"Okay, checking your calendar for '{time_period_str}'...")

    # 1. Parse date range using LLM with local time context
    now_local = datetime.now(user_tz)
    parsed_range = await llm_service.parse_date_range_llm(time_period_str, now_local.isoformat())

    start_date, end_date = None, None
    display_period_str = time_period_str

    if parsed_range:
        try:
            # Parse ISO strings (which have offset/Z)
            start_date = dateutil_parser.isoparse(parsed_range['start_iso'])
            end_date = dateutil_parser.isoparse(parsed_range['end_iso'])
            # Convert to user's timezone for accurate day/week boundaries if needed,
            # although passing ISO with offset to Google API often works well.
            # For calculating *local* start/end of day, we need user_tz
            # Example: If user asks for "today"
            if time_period_str.lower() == "today":
                start_date = now_local.replace(hour=0, minute=0, second=0, microsecond=0)
                end_date = now_local.replace(hour=23, minute=59, second=59, microsecond=999999)
            # Need more sophisticated logic for "next week", "this weekend" based on user_tz

        except ValueError as e:
            logger.error(...); start_date = None

    if start_date is None or end_date is None:
        logger.warning(f"Date range parsing failed/fallback for '{time_period_str}'. Using local today.")
        await update.message.reply_text(
            f"Had trouble with '{time_period_str}', showing today ({now_local.strftime('%Y-%m-%d')}) instead.")
        start_date = now_local.replace(hour=0, minute=0, second=0, microsecond=0)
        end_date = now_local.replace(hour=23, minute=59, second=59, microsecond=999999)
        display_period_str = f"today ({now_local.strftime('%Y-%m-%d')})"

    if end_date <= start_date: end_date = start_date.replace(hour=23, minute=59, second=59,
                                                             microsecond=999999);  # Ensure valid range

    # 2. Fetch events (using the calculated datetimes, which are now timezone-aware)
    events = await gs.get_calendar_events(user_id, time_min=start_date, time_max=end_date)

    # 3. Format and send response
    if events is None: await update.message.reply_text("Sorry, couldn't fetch events."); return
    if not events: await update.message.reply_text(f"No events found for '{display_period_str}'."); return

    summary_lines = [f"🗓️ Events for {display_period_str} (Times in {user_tz.zone}):"]
    for event in events:
        time_str = _format_event_time(event, user_tz)  # Pass user_tz for formatting
        summary_lines.append(f"- *{event.get('summary', 'No Title')}* ({time_str})")
    await update.message.reply_text("\n".join(summary_lines), parse_mode=ParseMode.MARKDOWN)


async def _handle_calendar_create(update: Update, context: ContextTypes.DEFAULT_TYPE, parameters: dict):
    """Handles CALENDAR_CREATE intent using user's timezone."""
    user_id = update.effective_user.id
    logger.info(f"Handling CALENDAR_CREATE for user {user_id}")

    user_tz = await _get_user_tz_or_prompt(update, context)
    if not user_tz: return

    event_description = parameters.get("event_description")
    if not event_description: logger.error(...); await update.message.reply_text(...); return

    await update.message.reply_text("Okay, processing that event...")

    # 1. Extract details using LLM with local time context
    now_local = datetime.now(user_tz)
    event_details = await llm_service.extract_event_details_llm(event_description, now_local.isoformat())

    if not event_details: await update.message.reply_text(...); return

    # 2. Prepare confirmation (parsing dates needs care)
    try:
        summary = event_details.get('summary')
        start_str = event_details.get('start_time')  # ISO string from LLM (should have offset)
        if not summary or not start_str: raise ValueError("Missing essential details")

        # Parse ISO string into aware datetime object
        start_dt = dateutil_parser.isoparse(start_str)
        # Convert to user's timezone for consistent display/handling if needed
        # start_dt_local = start_dt.astimezone(user_tz)

        end_str = event_details.get('end_time')
        end_dt = dateutil_parser.isoparse(end_str) if end_str else None
        # end_dt_local = end_dt.astimezone(user_tz) if end_dt else None

        # Default end time based on start time
        final_end_dt = end_dt if end_dt else start_dt + timedelta(hours=1)
        if final_end_dt <= start_dt: final_end_dt = start_dt + timedelta(hours=1)
        # final_end_dt_local = final_end_dt.astimezone(user_tz)

        # Prepare data for Google API: MUST include timeZone field
        google_event_data = {
            'summary': summary, 'location': event_details.get('location'),
            'description': event_details.get('description'),
            'start': {'dateTime': start_dt.isoformat(), 'timeZone': user_tz.zone},  # Add IANA timeZone
            'end': {'dateTime': final_end_dt.isoformat(), 'timeZone': user_tz.zone},  # Add IANA timeZone
        }

        # Format confirmation message using the parsed (and potentially timezone-converted) times
        start_confirm = start_dt.astimezone(user_tz).strftime('%a, %b %d, %Y at %I:%M %p %Z')  # Display in local TZ
        end_confirm = final_end_dt.astimezone(user_tz).strftime('%a, %b %d, %Y at %I:%M %p %Z')
        confirm_text = f"Create this event?\n\n" \
                       f"<b>Summary:</b> {summary}\n<b>Start:</b> {start_confirm}\n" \
                       f"<b>End:</b> {end_confirm}\n<b>Desc:</b> {event_details.get('description', 'N/A')}\n" \
                       f"<b>Loc:</b> {event_details.get('location', 'N/A')}"

        if await add_pending_event(user_id, google_event_data): # MODIFIED
            keyboard = [[InlineKeyboardButton("✅ Confirm", callback_data="confirm_event_create"),
                         InlineKeyboardButton("❌ Cancel", callback_data="cancel_event_create")]]
            reply_markup = InlineKeyboardMarkup(keyboard)
            logger.debug(f"Pending event data stored for user {user_id}: {google_event_data}. Confirmation text: {confirm_text}")
            await update.message.reply_html(confirm_text, reply_markup=reply_markup)
        else:
            logger.error(f"Failed to store pending event for user {user_id} in Firestore.")
            await update.message.reply_text("Sorry, there was an issue preparing your event. Please try again.")

    except Exception as e:
        logger.error(f"Error preparing create confirmation for user {user_id}: {e}", exc_info=True)
        await update.message.reply_text(
            "Sorry, I had trouble processing the event details (e.g., date/time format). Please try phrasing it "
            "differently.")


async def _handle_calendar_delete(update: Update, context: ContextTypes.DEFAULT_TYPE, parameters: dict):
    """Handles CALENDAR_DELETE intent using user's timezone."""
    user_id = update.effective_user.id
    logger.info(f"Handling CALENDAR_DELETE for user {user_id}")

    user_tz = await _get_user_tz_or_prompt(update, context)
    if not user_tz: return

    event_description = parameters.get("event_description")
    if not event_description: logger.error(...); await update.message.reply_text(...); return

    await update.message.reply_text(f"Okay, looking for events matching '{event_description[:50]}...'")

    # 1. Determine search window using LLM with local time context
    now_local = datetime.now(user_tz)
    parsed_range = await llm_service.parse_date_range_llm(event_description, now_local.isoformat())
    search_start, search_end = None, None
    if parsed_range:
        try:
            search_start = dateutil_parser.isoparse(parsed_range['start_iso']); search_end = dateutil_parser.isoparse(
                parsed_range['end_iso']); search_start -= timedelta(minutes=1); search_end += timedelta(minutes=1)
        except ValueError:
            search_start = None
    if not search_start: now = datetime.now(timezone.utc); search_start = now.replace(hour=0, minute=0, second=0,
                                                                                      microsecond=0); search_end = now + timedelta(
        days=3)
    logger.info(f"Delete search window: {search_start.isoformat()} to {search_end.isoformat()}")

    # 2. Fetch potential events (gs)
    potential_events = await gs.get_calendar_events(user_id, time_min=search_start, time_max=search_end, max_results=25)

    if potential_events is None: await update.message.reply_text("Sorry, couldn't search your calendar now."); return
    if not potential_events: await update.message.reply_text(
        f"Didn't find any events around that time matching '{event_description[:50]}...'."); return

    # 3. Ask LLM service to find the best match
    logger.info(f"Asking LLM to match '{event_description}' against {len(potential_events)} candidates.")
    await update.message.reply_text("Analyzing potential matches...")
    match_result = await llm_service.find_event_match_llm(event_description, potential_events)

    if match_result is None: await update.message.reply_text("Sorry, had trouble analyzing potential matches."); return

    # 4. Process LLM result
    match_type = match_result.get('match_type')
    if match_type == 'NONE':
        await update.message.reply_text(
            f"Couldn't confidently match an event to '{event_description[:50]}...'. Can you be more specific?")
    elif match_type == 'SINGLE':
        event_index = match_result.get('event_index')
        if not (isinstance(event_index, int) and 0 <= event_index < len(potential_events)):
            logger.error(f"Handler received invalid event_index {event_index} from LLM matching.")
            await update.message.reply_text("Sorry, internal error identifying the matched event.")
            return

        event_to_delete = potential_events[event_index]
        event_id = event_to_delete.get('id')
        event_summary = event_to_delete.get('summary', 'No Title')
        time_confirm = _format_event_time(event_to_delete, user_tz)

        if not event_id: logger.error(f"Matched event missing ID: {event_to_delete}"); await update.message.reply_text(
            "Sorry, internal error retrieving event ID."); return

        confirm_text = f"Delete this event?\n\n<b>{event_summary}</b>\n({time_confirm})"
        pending_deletion_data = {'event_id': event_id, 'summary': event_summary}
        if await add_pending_deletion(user_id, pending_deletion_data): # MODIFIED
            keyboard = [[InlineKeyboardButton("✅ Yes, Delete", callback_data="confirm_event_delete"),
                         InlineKeyboardButton("❌ No, Cancel", callback_data="cancel_event_delete")]]
            reply_markup = InlineKeyboardMarkup(keyboard)
            await update.message.reply_html(confirm_text, reply_markup=reply_markup)
        else:
            logger.error(f"Failed to store pending deletion for user {user_id} in Firestore.")
            await update.message.reply_text("Sorry, there was an issue preparing for event deletion. Please try again.")

    elif match_type == 'MULTIPLE':
        await update.message.reply_text(
            "Found multiple events that might match. Please be more specific (e.g., include exact time or more title details).")


# === Telegram Update Handlers ===

async def start(update: Update, context: ContextTypes.DEFAULT_TYPE) -> None:
    """Sends a welcome message."""
    user = update.effective_user
    logger.info(f"User {user.id} ({user.username}) started the bot.")
    await update.message.reply_html(
        f"Hi {user.mention_html()}!\n\n"
        "I'm your Calendar Assistant.\n"
        "Try asking:\n"
        "- 'What's on my calendar tomorrow?'\n"
        "- 'Show me next week'\n"
        "- 'Schedule lunch with Sarah Tuesday at 1pm'\n"
        "- 'Delete team meeting Thursday morning'\n"
        "- Manage your shopping with `/glist_show`\n\n" # Added grocery list example
        "Use /connect_calendar to link your Google Account.\n"
        "Type /help for more commands.",
        disable_web_page_preview=True
    )


async def help_command(update: Update, context: ContextTypes.DEFAULT_TYPE) -> None:
    """Sends a help message listing commands."""
    logger.info(f"User {update.effective_user.id} requested help.")
    help_text = """
    You can talk to me naturally! Try things like:
    - `What's happening this weekend?`
    - `Summarize my Friday`
    - `Schedule team sync Wednesday 11 AM - 12 PM`
    - `Cancel the 3pm meeting tomorrow`
    - `Delete dentist appointment next month`

    Or use these commands:
    /start - Welcome message.
    /connect_calendar - Authorize access to your Google Calendar.
    /my_status - Check if your calendar is connected.
    /set_timezone - Set your timezone for accurate event times.
    /disconnect_calendar - Revoke access to your calendar.
    /summary `[time period]` - Explicitly request a summary.
    /glist_add `<item1> [item2 ...]` - Adds items to your grocery list.
    /glist_show - Shows your current grocery list.
    /glist_clear - Clears your entire grocery list.
    /request_access `<time_period>` - Request calendar access from another user for a specific period.
    /help - Show this help message.
    """
    await update.message.reply_text(help_text, parse_mode=ParseMode.MARKDOWN)


async def request_calendar_access_command(update: Update, context: ContextTypes.DEFAULT_TYPE) -> None:
    """
    Handles the /request_access command.
    Step 1: Parses time period and prompts user to select a target user.
    Expected format: /request_access <natural language time period>
    Example: /request_access tomorrow from 10am to 2pm
    """
    assert update.effective_user is not None, "Effective user should not be None"
    assert update.message is not None, "Update message should not be None"
    assert context.user_data is not None, "Context user_data should not be None"

    requester_id = update.effective_user.id
    logger.info(f"User {requester_id} initiated /request_access (Step 1) with args: {context.args}")

    if not context.args:
        await update.message.reply_text(
            "Usage: /request_access <time period description>\n"
            "Example: /request_access tomorrow 10am to 2pm"
        )
        return

    time_period_str = " ".join(context.args)

    # 1. Check if requester is connected to Google Calendar
    if not await gs.is_user_connected(requester_id): # MODIFIED
        await update.message.reply_text("You need to connect your Google Calendar first. Use /connect_calendar.")
        return

    # 2. Parse the time period
    requester_tz = await _get_user_tz_or_prompt(update, context)
    if not requester_tz: # _get_user_tz_or_prompt already sent a message
        return

    now_local_requester = datetime.now(requester_tz)
    parsed_range = await llm_service.parse_date_range_llm(time_period_str, now_local_requester.isoformat())

    if not parsed_range or 'start_iso' not in parsed_range or 'end_iso' not in parsed_range:
        await update.message.reply_text(
            f"Sorry, I couldn't understand the time period: '{html.escape(time_period_str)}'. "
            "Please try being more specific, e.g., 'tomorrow from 10am to 2pm' or 'next Monday'."
        )
        return

    start_time_iso = parsed_range['start_iso']
    end_time_iso = parsed_range['end_iso']

    # Store parsed period in user_data for the next step (handling UsersShared)
    context.user_data['calendar_request_period'] = {
        'original': time_period_str,
        'start_iso': start_time_iso,
        'end_iso': end_time_iso
    }

    # Log the parsed times for verification
    try:
        start_dt_req_tz = dateutil_parser.isoparse(start_time_iso).astimezone(requester_tz)
        end_dt_req_tz = dateutil_parser.isoparse(end_time_iso).astimezone(requester_tz)
        logger.info(f"User {requester_id} stored time period for calendar request: {start_dt_req_tz.strftime('%Y-%m-%d %H:%M:%S %Z')} to {end_dt_req_tz.strftime('%Y-%m-%d %H:%M:%S %Z')}")
    except Exception as e:
        logger.error(f"Error formatting parsed dates for logging (user {requester_id}): {e}")

    # 3. Send "Select User" prompt with KeyboardButtonRequestUsers
    keyboard_request_id = int(datetime.now().timestamp())
    context.user_data['select_user_request_id'] = keyboard_request_id

    button_request_users_config = KeyboardButtonRequestUsers(
        request_id=keyboard_request_id,
        user_is_bot=False,
        max_quantity=1
    )
    button_select_user = KeyboardButton(
        text="Select User To Request Access From",
        request_users=button_request_users_config
    )
    reply_markup = ReplyKeyboardMarkup(
        keyboard=[[button_select_user]],
        resize_keyboard=True,
        one_time_keyboard=True
    )

    await update.message.reply_text(
        "Okay, I have the time period: "
        f"\"<b>{html.escape(time_period_str)}</b>\".\n"
        "Now, please select the user you want to request calendar access from using the button below.",
        reply_markup=reply_markup,
        parse_mode=ParseMode.HTML
    )
    logger.info(f"User {requester_id} prompted to select target user for calendar access request (KB request ID: {keyboard_request_id}).")


async def users_shared_handler(update: Update, context: ContextTypes.DEFAULT_TYPE) -> None:
    """
    Handles the response from KeyboardButtonRequestUsers.
    This is Step 2 of the calendar access request flow.
    """
    assert update.effective_user is not None, "Effective user (requester) should not be None"
    assert update.message is not None, "Update message should not be None for users_shared"
    assert update.message.users_shared is not None, "users_shared should not be None"
    assert context.user_data is not None, "Context user_data should not be None"

    requester_id = str(update.effective_user.id)
    requester_name = update.effective_user.first_name or "User" # Fallback for requester name
    requester_username = update.effective_user.username # May be None

    received_request_id = update.message.users_shared.request_id
    expected_request_id = context.user_data.get('select_user_request_id')

    logger.info(f"User {requester_id} shared users for keyboard request ID {received_request_id}. Expecting: {expected_request_id}")

    # Remove the reply keyboard as soon as possible.
    # We need to send a new message to do this if the users_shared update doesn't allow direct reply_markup removal.
    # A simple ack message is fine.
    # Note: The `update.message.reply_text` here is associated with the `users_shared` status update,
    # not a new command from the user. It effectively sends a new message to the chat.
    from telegram import ReplyKeyboardRemove # Local import for clarity
    await update.message.reply_text("Processing your selection...", reply_markup=ReplyKeyboardRemove())


    if expected_request_id is None or received_request_id != expected_request_id:
        logger.warning(
            f"User {requester_id} triggered UsersShared with unexpected/expired request_id: "
            f"Received {received_request_id}, expected {expected_request_id}."
        )
        # Send message via context.bot as update.message might not be suitable for a new message here
        await context.bot.send_message(chat_id=requester_id, text="This user selection is unexpected or has expired. Please try the /request_access command again.")
        return

    if not update.message.users_shared.users:
        logger.warning(f"User {requester_id} used user picker but shared no users for request_id {received_request_id}.")
        await context.bot.send_message(chat_id=requester_id, text="No user was selected. Please try again if you want to request access.")
        # Clear data as the flow is aborted
        context.user_data.pop('select_user_request_id', None)
        context.user_data.pop('calendar_request_period', None)
        return

    target_user = update.message.users_shared.users[0]
    target_user_id = str(target_user.user_id)
    # Use target_user.first_name, and if not available, try target_user.username, then a generic fallback.
    target_user_first_name = target_user.first_name or target_user.username or f"User ID {target_user_id}"


    request_period_data = context.user_data.get('calendar_request_period')

    # Clear temporary data now that we have the target user and period
    context.user_data.pop('select_user_request_id', None)
    context.user_data.pop('calendar_request_period', None)

    if not request_period_data:
        logger.error(f"User {requester_id}: calendar_request_period missing after user selection for target {target_user_id}.")
        await context.bot.send_message(chat_id=requester_id, text="Something went wrong, I don't have the time period for your request. Please start over with /request_access.")
        return

    start_iso = request_period_data['start_iso']
    end_iso = request_period_data['end_iso']
    original_period_str = request_period_data['original']

    if target_user_id == requester_id:
        await context.bot.send_message(chat_id=requester_id, text="You cannot request calendar access from yourself. Please try again with a different user.")
        return

    logger.info(f"User {requester_id} selected target user {target_user_id} ({target_user_first_name}) for period '{original_period_str}'")

    # Store Access Request in Firestore
    request_doc_id = await gs.add_calendar_access_request( # MODIFIED
        requester_id=requester_id,
        requester_name=requester_name,
        target_user_id=target_user_id,
        start_time_iso=start_iso,
        end_time_iso=end_iso
    )

    if not request_doc_id:
        await context.bot.send_message(chat_id=requester_id, text="Sorry, there was an internal error trying to store your access request. Please try again later.")
        return

    # Inform Requester
    await context.bot.send_message(
        chat_id=requester_id,
        text=f"Great! Your calendar access request for '<b>{html.escape(original_period_str)}</b>' "
             f"has been sent to <b>{html.escape(target_user_first_name)}</b>."
             f" (Request ID: `{request_doc_id}`)", # Added request ID for requester's reference
        parse_mode=ParseMode.HTML
    )

    # Notify Target User
    target_user_tz_str = await gs.get_user_timezone_str(int(target_user_id)) # MODIFIED # Fetch target's TZ for display
    start_display_for_target = _format_iso_datetime_for_display(start_iso, target_user_tz_str)
    end_display_for_target = _format_iso_datetime_for_display(end_iso, target_user_tz_str)

    # Get target user's Telegram username if available (from the shared user object)
    target_telegram_username = target_user.username or "N/A"


    target_message = (
        f"🔔 Calendar Access Request\n\n"
        f"User <b>{html.escape(requester_name)}</b> (Telegram: @{requester_username or 'N/A'}) "
        f"would like to view your calendar events for the period:\n"
        f"<b>From:</b> {start_display_for_target}\n"
        f"<b>To:</b>   {end_display_for_target}\n"
        f"(Original request from user: \"<i>{html.escape(original_period_str)}</i>\")\n\n"
        f"Do you approve this request?"
    )

    inline_keyboard = [
        [
            InlineKeyboardButton("✅ Approve Access", callback_data=f"approve_access_{request_doc_id}"),
            InlineKeyboardButton("❌ Deny Access", callback_data=f"deny_access_{request_doc_id}")
        ]
    ]
    inline_reply_markup = InlineKeyboardMarkup(inline_keyboard)

    try:
        await context.bot.send_message(
            chat_id=target_user_id,
            text=target_message,
            reply_markup=inline_reply_markup,
            parse_mode=ParseMode.HTML
        )
        logger.info(f"Sent access request notification (ID: {request_doc_id}) to target user {target_user_id}.")
    except Exception as e:
        logger.error(f"Failed to send access request notification to target user {target_user_id} for request {request_doc_id}: {e}", exc_info=True)
        # Inform requester
        await context.bot.send_message(
             chat_id=requester_id,
             text=f"I've stored your request for <b>{html.escape(target_user_first_name)}</b> (Request ID: `{request_doc_id}`), "
                  "but I couldn't send them a direct notification. This can happen if they haven't started a chat with me, "
                  "or if they have blocked the bot. You might need to share the Request ID with them manually.",
             parse_mode=ParseMode.HTML
        )
        await gs.update_calendar_access_request_status(request_doc_id, "error_notifying_target") # MODIFIED


async def connect_calendar(update: Update, context: ContextTypes.DEFAULT_TYPE) -> None:
    """Starts the Google Calendar OAuth flow."""
    user_id = update.effective_user.id
    logger.info(f"User {user_id} initiated calendar connection.")
    if await gs.is_user_connected(user_id): # MODIFIED
        service = await gs._build_calendar_service_client(user_id) # MODIFIED
        if service:
            await update.message.reply_text("Calendar already connected!"); return
        else:
            await update.message.reply_text("Issue with stored connection. Reconnecting...");
            await gs.delete_user_token(user_id) # MODIFIED

    flow = gs.get_google_auth_flow() # This remains synchronous as it doesn't involve I/O
    if not flow: await update.message.reply_text("Error setting up connection."); return

    state = await gs.generate_oauth_state(user_id) # MODIFIED
    if not state: await update.message.reply_text("Error generating secure state."); return

    auth_url, _ = flow.authorization_url(access_type='offline', prompt='consent', state=state)
    keyboard = [[InlineKeyboardButton("Connect Google Calendar", url=auth_url)]]
    reply_markup = InlineKeyboardMarkup(keyboard)
    await update.message.reply_text("Click to connect your Google Calendar:", reply_markup=reply_markup)


async def my_status(update: Update, context: ContextTypes.DEFAULT_TYPE) -> None:
    """Checks connection status."""
    user_id = update.effective_user.id
    if await gs.is_user_connected(user_id): # MODIFIED
        service = await gs._build_calendar_service_client(user_id) # MODIFIED
        if service:
            await update.message.reply_text("✅ Calendar connected & credentials valid.")
        else:
            await update.message.reply_text(
                "⚠️ Calendar connected, but credentials invalid. Try /disconnect_calendar and /connect_calendar.")
    else:
        await update.message.reply_text("❌ Calendar not connected. Use /connect_calendar.")


async def disconnect_calendar(update: Update, context: ContextTypes.DEFAULT_TYPE) -> None:
    """Removes user's stored credentials."""
    user_id = update.effective_user.id
    deleted = await gs.delete_user_token(user_id) # MODIFIED
    # Clear any pending states associated with the user from Firestore
    await delete_pending_event(user_id) # MODIFIED
    await delete_pending_deletion(user_id) # MODIFIED
    logger.info(f"Cleared pending event and deletion data for user {user_id} during disconnect.")
    await update.message.reply_text("Calendar connection removed." if deleted else "Calendar wasn't connected.")


async def summary_command(update: Update, context: ContextTypes.DEFAULT_TYPE) -> None:
    """Handles the explicit /summary command."""
    user_id = update.effective_user.id
    logger.info(f"User {user_id} used /summary command. Args: {context.args}")
    if not await gs.is_user_connected(user_id): # MODIFIED
        await update.message.reply_text("Please connect calendar first (/connect_calendar).");
        return
    time_period_str = " ".join(context.args) if context.args else "today"
    await _handle_calendar_summary(update, context, {"time_period": time_period_str})  # Pass params dict


async def handle_message(update: Update, context: ContextTypes.DEFAULT_TYPE) -> None:
    """Handles non-command messages by invoking the LangChain agent."""
    if not update.message or not update.message.text:
        logger.warning("handle_message received update without message text.")
        return
    user_id = update.effective_user.id
    text = update.message.text
    logger.info(f"Agent Handler: Received message from user {user_id}: '{text[:50]}...'")

    # 1. Check connection status
    if not await gs.is_user_connected(user_id): # MODIFIED
        await update.message.reply_text("Please connect your Google Calendar first using /connect_calendar.")
        return

    # 2. Get user timezone (prompt if needed)
    user_timezone_str = await gs.get_user_timezone_str(user_id) # MODIFIED
    if not user_timezone_str:
        # Instead of blocking, maybe default and inform? Or stick to blocking.
        # Let's default to UTC for agent calls if not set, but inform user.
        user_timezone_str = 'UTC'
        await update.message.reply_text(
            "Note: Your timezone isn't set. Using UTC. Use /set_timezone for accurate local times.")
        # Alternative: Block until set
        # await update.message.reply_text("Please set timezone first (/set_timezone).")
        # return

    # 3. Retrieve/Initialize conversation history from context.user_data
    if 'lc_history' not in context.user_data:
        context.user_data['lc_history'] = []
    chat_history: list[dict] = context.user_data['lc_history']  # Stores {'role': '...', 'content': '...'}

    # Add current user message to simple history list
    chat_history.append({'role': 'user', 'content': text})

    # 4. Initialize Agent Executor (with user context and history)
    try:
        # Pass the simple history list; the initialize function converts it for LangChain memory
        agent_executor = initialize_agent(user_id, user_timezone_str, chat_history)
    except Exception as e:
        logger.error(f"Failed to initialize agent for user {user_id}: {e}", exc_info=True)
        await update.message.reply_text("Sorry, there was an error setting up the AI agent.")
        chat_history.pop()  # Remove user message if agent failed to init
        return

    # 5. Invoke Agent Executor
    await update.message.chat.send_action(action="typing")  # Indicate thinking
    try:
        # Use ainvoke for async execution
        # Input structure depends on the prompt template (e.g., 'input' key)
        response = await agent_executor.ainvoke({
            "input": text
            # chat_history is handled by the memory object passed to AgentExecutor
        })
        agent_response = response.get('output', "Sorry, I didn't get a response.")

    except Exception as e:
        logger.error(f"Agent execution error for user {user_id}: {e}", exc_info=True)
        agent_response = "Sorry, an error occurred while processing your request with the agent."
        chat_history.pop()  # Remove user message if agent failed

        # --- Send Response & Check for Pending Actions ---
    final_message_to_send = agent_response  # Start with agent's direct output
    reply_markup = None

    # Check for pending event creation
    pending_event_data = await get_pending_event(user_id) # MODIFIED
    if pending_event_data:
        logger.info(f"Pending event create found for user {user_id} from Firestore. Formatting confirmation.")
        try:
            user_tz = pytz.timezone(user_timezone_str if user_timezone_str else 'UTC')
            final_message_to_send = await create_final_message(pending_event_data)
            keyboard = [[InlineKeyboardButton("✅ Confirm Create", callback_data="confirm_event_create"),
                         InlineKeyboardButton("❌ Cancel Create", callback_data="cancel_event_create")]]
            reply_markup = InlineKeyboardMarkup(keyboard)
        except Exception as e:
            logger.error(f"Error formatting create confirmation in handler from Firestore data: {e}", exc_info=True)
            final_message_to_send = f"Error preparing event confirmation: {e}. Please try again."
            await delete_pending_event(user_id) # MODIFIED # Clear broken pending data
    else:
        # Only check for pending deletion if no pending creation
        pending_deletion_data = await get_pending_deletion(user_id) # MODIFIED
        if pending_deletion_data:
            logger.info(f"Pending event delete found for user {user_id} from Firestore. Formatting confirmation.")
            event_id_to_delete = pending_deletion_data.get('event_id')
            # Fetch full event details again to ensure the summary and time are current and correctly formatted
            event_details_for_confirm = await gs.get_calendar_event_by_id(user_id, event_id_to_delete)

            if event_details_for_confirm:
                try:
                    user_tz = pytz.timezone(user_timezone_str if user_timezone_str else 'UTC')
                    summary = event_details_for_confirm.get('summary', 'this event')
                    time_confirm = _format_event_time(event_details_for_confirm, user_tz)
                    final_message_to_send = (
                        f"Found event: '<b>{summary}</b>' ({time_confirm}).\n\n"
                        f"Should I delete this event?"
                    )
                except Exception as e:
                    logger.error(f"Error formatting delete confirmation in handler from Firestore data: {e}", exc_info=True)
                    summary = pending_deletion_data.get('summary', 'the selected event') # Fallback
                    final_message_to_send = f"Are you sure you want to delete '{summary}'?"
            else:
                # Event might have been deleted by something else
                summary = pending_deletion_data.get('summary', f'event ID {event_id_to_delete}')
                final_message_to_send = f"Could not re-fetch details for '{summary}' for deletion confirmation. It might no longer exist. Proceed with deleting?"
                # delete_pending_deletion(user_id) # Optional: Clear if event not found for confirm

            keyboard = [[InlineKeyboardButton("✅ Yes, Delete", callback_data="confirm_event_delete"),
                         InlineKeyboardButton("❌ No, Cancel", callback_data="cancel_event_delete")]]
            reply_markup = InlineKeyboardMarkup(keyboard)

    # Send the final message (either agent's direct output or handler-formatted confirmation)
    await update.message.reply_text(
        final_message_to_send, # Use the potentially overridden message
        reply_markup=reply_markup,
        parse_mode=ParseMode.HTML,
        disable_web_page_preview=True
    )
    if agent_response and "error" not in agent_response.lower():  # Avoid saving error messages as model response
        chat_history.append({'role': 'model', 'content': agent_response})

    # 7. Trim history
    if len(chat_history) > config.MAX_HISTORY_MESSAGES:
        context.user_data['lc_history'] = chat_history[-config.MAX_HISTORY_MESSAGES:]

async def button_callback(update: Update, context: ContextTypes.DEFAULT_TYPE) -> None:
    """Handles button presses from inline keyboards."""
    query = update.callback_query
    # await query.answer() # Moved into specific blocks
    user_id = query.from_user.id
    callback_data = query.data
    logger.info(f"Callback: Received query from user {user_id}: {callback_data}")

    # --- Event Creation ---
    if callback_data == "confirm_event_create":
        event_details = await get_pending_event(user_id) # MODIFIED # type: ignore
        if not event_details:
            await query.edit_message_text("Event details expired or not found.")
            return
        await query.edit_message_text(f"Adding '{event_details.get('summary', 'event')}' to your calendar...")
        success, msg, link = await gs.create_calendar_event(user_id, event_details)
        final_msg = msg + (f"\nView: <a href='{link}'>Event Link</a>" if link else "")
        await query.edit_message_text(final_msg, parse_mode=ParseMode.HTML, disable_web_page_preview=True)
        await delete_pending_event(user_id) # MODIFIED # Clear after attempt
        if not success and "Authentication failed" in msg and not await gs.is_user_connected(user_id): # MODIFIED
            logger.info(f"Token potentially cleared for {user_id} during failed create confirmation.")

    elif callback_data == "cancel_event_create":
        await delete_pending_event(user_id) # MODIFIED
        await query.edit_message_text("Event creation cancelled.")

    # --- Event Deletion ---
    elif callback_data == "confirm_event_delete":
        pending_deletion_data = await get_pending_deletion(user_id) # MODIFIED # type: ignore
        if not pending_deletion_data:
            await query.edit_message_text("Confirmation for deletion expired or not found.")
            return
        event_id = pending_deletion_data.get('event_id')
        summary = pending_deletion_data.get('summary', 'the event')
        if not event_id:
            logger.error(f"Missing event_id in pending_deletion_data for user {user_id}")
            await query.edit_message_text("Error: Missing event ID for deletion.")
            await delete_pending_deletion(user_id) # MODIFIED # type: ignore # Clear broken data
            return
        await query.edit_message_text(f"Deleting '{summary}'...")
        success, msg = await gs.delete_calendar_event(user_id, event_id)
        await query.edit_message_text(msg, parse_mode=ParseMode.HTML)
        await delete_pending_deletion(user_id) # MODIFIED # type: ignore # Clear after attempt
        if not success and "Authentication failed" in msg and not await gs.is_user_connected(user_id): # MODIFIED # type: ignore
            logger.info(f"Token potentially cleared for {user_id} during failed delete confirmation.")

    elif callback_data == "cancel_event_delete":
        await delete_pending_deletion(user_id) # MODIFIED # type: ignore
        await query.edit_message_text("Event deletion cancelled.")

    # --- Calendar Access Request Handling ---
    elif callback_data.startswith("approve_access_"):
        request_id = callback_data.split("_")[-1]
        logger.info(f"[REQ_ID: {request_id}] Entered approve_access block at {time.time()}")
        logger.info(f"[REQ_ID: {request_id}] About to call query.answer() at {time.time()}")
        await query.answer() # Moved to the top
        logger.info(f"[REQ_ID: {request_id}] query.answer() completed at {time.time()}")

        logger.info(f"[REQ_ID: {request_id}] Calling gs.get_calendar_access_request at {time.time()}")
        request_data = await gs.get_calendar_access_request(request_id) # MODIFIED
        logger.info(f"[REQ_ID: {request_id}] gs.get_calendar_access_request returned at {time.time()}")

        if not request_data:
            await query.edit_message_text("This access request was not found or may have expired.")
            return
        if request_data.get('status') != "pending" and request_data.get('status') != "error_notifying_target":
            await query.edit_message_text(f"This request has already been actioned (status: {request_data.get('status')}).")
            return

        target_user_id = str(user_id) # The user clicking is the target
        if target_user_id != request_data.get('target_user_id'):
            logger.warning(f"User {user_id} tried to approve request {request_id} not meant for them (target: {request_data.get('target_user_id')})")
            await query.edit_message_text("Error: This request is not for you.")
            return

        if not await gs.is_user_connected(int(target_user_id)): # MODIFIED
            await query.edit_message_text("You (target user) need to connect your Google Calendar first via /connect_calendar before approving requests.")
            return

        logger.info(f"[REQ_ID: {request_id}] Calling gs.update_calendar_access_request_status at {time.time()}")
        status_updated = await gs.update_calendar_access_request_status(request_id, "approved") # MODIFIED
        logger.info(f"[REQ_ID: {request_id}] gs.update_calendar_access_request_status returned at {time.time()}")

        if status_updated:
            requester_id = request_data['requester_id']
            start_time_iso = request_data['start_time_iso']
            end_time_iso = request_data['end_time_iso']

            logger.info(f"[REQ_ID: {request_id}] Calling gs.get_calendar_events at {time.time()}")
            events = await gs.get_calendar_events(int(target_user_id), start_time_iso, end_time_iso)
            logger.info(f"[REQ_ID: {request_id}] gs.get_calendar_events returned at {time.time()}")

            escaped_requester_name = escape_markdown_v2(str(request_data.get('requester_name', 'them')))
            events_summary_message = f"🗓️ Calendar events for {escaped_requester_name} " \
                                     f"\(from your calendar\) for the period:\n" # Note the escaped \( and \)
            target_tz_str = await gs.get_user_timezone_str(int(target_user_id)) # MODIFIED
            target_tz = pytz.timezone(target_tz_str) if target_tz_str else pytz.utc

            if events is None:
                events_summary_message += "Could not retrieve events. There might have been an API error."
            elif not events:
                events_summary_message += "No events found in this period."
            else:
                for event in events:
                    time_str = _format_event_time(event, target_tz)

                    # New logic to ensure summary_content is never empty or just whitespace
                    raw_summary = event.get('summary') # Or event.get('summary', '')
                    if not raw_summary or raw_summary.isspace():
                        summary_content_for_escaping = "(No title)"
                    else:
                        summary_content_for_escaping = raw_summary

                    summary_text = escape_markdown_v2(summary_content_for_escaping)
                    escaped_time_str = escape_markdown_v2(time_str)
<<<<<<< HEAD
# Ensure literal parentheses are escaped for MarkdownV2
                    events_summary_message += f"\n* {summary_text} \({escaped_time_str}\)" # Removed bold from summary
=======
                    # Simplified format for diagnostics
                    events_summary_message += f"\nEvent: {summary_text} \(Time: {escaped_time_str}\)"
>>>>>>> 350d35f1
            
            try:
                logger.info(f"[REQ_ID: {request_id}] About to send message to requester at {time.time()}")

                # Escape dynamic parts for the main message
                target_user_display = escape_markdown_v2(str(request_data.get('target_user_id', 'the user')))
                period_start_display = escape_markdown_v2(_format_iso_datetime_for_display(start_time_iso))
                period_end_display = escape_markdown_v2(_format_iso_datetime_for_display(end_time_iso))

                requester_notification_text = (
                    f"🎉 Your calendar access request for {target_user_display} "
                    f"\(for period {period_start_display} to {period_end_display}\) was APPROVED\.\n\n"  # Escaped \(, \), and \.
                    f"{events_summary_message}" # events_summary_message components are already individually escaped
                )

                await context.bot.send_message(
                    chat_id=requester_id,
                    text=requester_notification_text,
                    parse_mode=ParseMode.MARKDOWN_V2
                )
                logger.info(f"[REQ_ID: {request_id}] Message sent to requester at {time.time()}")
            except Exception as e:
                logger.error(f"[REQ_ID: {request_id}] Failed to send approved notification to requester {requester_id}: {e}")

            logger.info(f"[REQ_ID: {request_id}] About to edit original message at {time.time()}")
            await query.edit_message_text(text="Access request APPROVED. The requester has been notified with the events.")
            logger.info(f"[REQ_ID: {request_id}] Original message edited at {time.time()}")
        else:
            await query.edit_message_text("Failed to update request status. Please try again.")

    elif callback_data.startswith("deny_access_"):
        await query.answer() # Moved to the top
        request_id = callback_data.split("_")[-1]
        logger.info(f"User {user_id} (target) attempts to deny access request {request_id}")
        request_data = await gs.get_calendar_access_request(request_id) # MODIFIED

        if not request_data:
            await query.edit_message_text("This access request was not found or may have expired.")
            return
        if request_data.get('status') != "pending" and request_data.get('status') != "error_notifying_target":
            await query.edit_message_text(f"This request has already been actioned (status: {request_data.get('status')}).")
            return

        target_user_id = str(user_id) # The user clicking is the target
        if target_user_id != request_data.get('target_user_id'):
            logger.warning(f"User {user_id} tried to deny request {request_id} not meant for them (target: {request_data.get('target_user_id')})")
            await query.edit_message_text("Error: This request is not for you.")
            return

        if await gs.update_calendar_access_request_status(request_id, "denied"): # MODIFIED
            requester_id = request_data['requester_id']
            try:
                await context.bot.send_message(
                    chat_id=requester_id,
                    text=f"😔 Your calendar access request for user (ID: {html.escape(request_data.get('target_user_id'))}) "
                         f"for the period {_format_iso_datetime_for_display(request_data['start_time_iso'])} to "
                         f"{_format_iso_datetime_for_display(request_data['end_time_iso'])} was DENIED."
                )
            except Exception as e:
                logger.error(f"Failed to send denied notification to requester {requester_id} for request {request_id}: {e}")

            await query.edit_message_text(text="Access request DENIED. The requester has been notified.")
        else:
            await query.edit_message_text("Failed to update request status. Please try again.")

    else:
        await query.answer() # Ensure it's called early for unhandled
        logger.warning(f"Callback: Unhandled callback data: {callback_data}")
        try:
            await query.edit_message_text("Action not understood or expired.")
        except Exception: # query may have expired
            pass


async def error_handler(update: object, context: ContextTypes.DEFAULT_TYPE) -> None:
    """Log Errors caused by Updates."""
    logger.error(f"Exception while handling an update: {context.error}", exc_info=context.error)
    # Add more detailed logging if needed, e.g., context.chat_data, context.user_data
    # Consider using traceback module for full trace
    # import traceback
    # tb_string = traceback.format_exception(None, context.error, context.error.__traceback__)
    # logger.error("\n".join(tb_string))

    if isinstance(update, Update) and update.effective_message:
        try:
            await update.effective_message.reply_text("Sorry, an internal error occurred. Please try again.")
        except Exception as e:
            logger.error(f"Failed to send error message to user: {e}")


# --- NEW /set_timezone Conversation Handler ---
async def set_timezone_start(update: Update, context: ContextTypes.DEFAULT_TYPE) -> int:
    """Starts the /set_timezone conversation."""
    user_id = update.effective_user.id
    logger.info(f"User {user_id} started /set_timezone.")
    current_tz = await gs.get_user_timezone_str(user_id) # MODIFIED
    prompt = "Please tell me your timezone in IANA format (e.g., 'America/New_York', 'Europe/London', 'Asia/Tokyo').\n"
    prompt += "You can find a list here: https://en.wikipedia.org/wiki/List_of_tz_database_time_zones\n\n"
    if current_tz:
        prompt += f"Your current timezone is set to: `{current_tz}`"
    else:
        prompt += "Your timezone is not set yet."

    await update.message.reply_text(prompt, parse_mode=ParseMode.MARKDOWN)
    return ASKING_TIMEZONE  # Transition to the next state


async def received_timezone(update: Update, context: ContextTypes.DEFAULT_TYPE) -> int:
    """Receives potential timezone string, validates, saves, and ends."""
    user_id = update.effective_user.id
    assert update.effective_user is not None, "Effective user should not be None in received_timezone"
    username = update.effective_user.username # Can be None
    timezone_str = update.message.text.strip()
    logger.info(f"User {user_id} (Username: {username}) provided timezone: {timezone_str}")

    try:
        # Validate using pytz
        pytz.timezone(timezone_str)
        # Save using google_services function
        success = await gs.set_user_timezone(user_id, timezone_str) # MODIFIED
        if success:
            await update.message.reply_text(f"✅ Timezone set to `{timezone_str}` successfully!",
                                            parse_mode=ParseMode.MARKDOWN)
            logger.info(f"Successfully set timezone for user {user_id} (username not stored).")
            return ConversationHandler.END  # End conversation
        else:
            await update.message.reply_text("Sorry, there was an error saving your timezone. Please try again.")
            # Stay in the same state or end? Let's end for simplicity.
            return ConversationHandler.END

    except UnknownTimeZoneError:
        logger.warning(f"Invalid timezone provided by user {user_id}: {timezone_str}")
        await update.message.reply_text(
            f"Sorry, '{timezone_str}' doesn't look like a valid IANA timezone.\n"
            "Please use formats like 'Continent/City' (e.g., 'America/Los_Angeles'). "
            "Check the list: https://en.wikipedia.org/wiki/List_of_tz_database_time_zones\n"
            "Or type /cancel."
        )
        return ASKING_TIMEZONE  # Stay in the same state to allow retry
    except Exception as e:
        logger.error(f"Error processing timezone for user {user_id}: {e}", exc_info=True)
        await update.message.reply_text("An unexpected error occurred. Please try again later or /cancel.")
        return ConversationHandler.END


async def cancel_timezone(update: Update, context: ContextTypes.DEFAULT_TYPE) -> int:
    """Cancels the timezone setting conversation."""
    user_id = update.effective_user.id
    logger.info(f"User {user_id} cancelled timezone setting.")
    await update.message.reply_text("Timezone setup cancelled.")
    return ConversationHandler.END


# === Grocery List Handlers ===

async def glist_add(update: Update, context: ContextTypes.DEFAULT_TYPE) -> None:
    """Adds items to the user's grocery list."""
    user_id = update.effective_user.id
    logger.info(f"User {user_id} attempting to add items to grocery list. Args: {context.args}")

    if not context.args:
        logger.info(f"User {user_id} called /glist_add without items.")
        await update.message.reply_text(
            "Please provide items to add. Usage: /glist_add item1 item2 ..."
        )
        return

    items_to_add = list(context.args) # context.args is a tuple

    if await gs.add_to_grocery_list(user_id, items_to_add): # MODIFIED
        logger.info(f"Successfully added {len(items_to_add)} items for user {user_id}.")
        await update.message.reply_text(
            f"Added: {', '.join(items_to_add)} to your grocery list."
        )
    else:
        logger.error(f"Failed to add items to grocery list for user {user_id}.")
        await update.message.reply_text(
            "Sorry, there was a problem adding items to your grocery list."
        )


async def glist_show(update: Update, context: ContextTypes.DEFAULT_TYPE) -> None:
    """Shows the user's grocery list."""
    user_id = update.effective_user.id
    logger.info(f"User {user_id} requesting to show grocery list.")

    grocery_list = await gs.get_grocery_list(user_id) # MODIFIED

    if grocery_list is None:
        logger.error(f"Failed to retrieve grocery list for user {user_id} (gs returned None).")
        await update.message.reply_text(
            "Sorry, there was an error trying to get your grocery list."
        )
    elif not grocery_list: # Empty list
        logger.info(f"Grocery list is empty for user {user_id}.")
        await update.message.reply_text(
            "🛒 Your grocery list is empty! Add items with /glist_add item1 item2 ..."
        )
    else:
        logger.info(f"Retrieved {len(grocery_list)} items for user {user_id}.")
        message_lines = ["🛒 Your Grocery List:"]
        for item in grocery_list:
            message_lines.append(f"- {html.escape(item)}") # Escape HTML special chars
        
        await update.message.reply_text("\n".join(message_lines), parse_mode=ParseMode.HTML)


async def glist_clear(update: Update, context: ContextTypes.DEFAULT_TYPE) -> None:
    """Clears the user's grocery list."""
    user_id = update.effective_user.id
    logger.info(f"User {user_id} requesting to clear grocery list.")

    if await gs.delete_grocery_list(user_id): # MODIFIED
        logger.info(f"Successfully cleared grocery list for user {user_id}.")
        await update.message.reply_text("🗑️ Your grocery list has been cleared.")
    else:
        logger.error(f"Failed to clear grocery list for user {user_id}.")
        await update.message.reply_text(
            "Sorry, there was a problem clearing your grocery list."
        )<|MERGE_RESOLUTION|>--- conflicted
+++ resolved
@@ -904,13 +904,8 @@
 
                     summary_text = escape_markdown_v2(summary_content_for_escaping)
                     escaped_time_str = escape_markdown_v2(time_str)
-<<<<<<< HEAD
-# Ensure literal parentheses are escaped for MarkdownV2
-                    events_summary_message += f"\n* {summary_text} \({escaped_time_str}\)" # Removed bold from summary
-=======
-                    # Simplified format for diagnostics
+# Simplified format for diagnostics
                     events_summary_message += f"\nEvent: {summary_text} \(Time: {escaped_time_str}\)"
->>>>>>> 350d35f1
             
             try:
                 logger.info(f"[REQ_ID: {request_id}] About to send message to requester at {time.time()}")
