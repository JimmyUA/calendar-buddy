--- conflicted
+++ resolved
@@ -1,15 +1,9 @@
 # handlers.py
 import html
 import logging
-<<<<<<< HEAD
-from datetime import datetime, timedelta, timezone
-from dateutil import parser as dateutil_parser # type: ignore
-from telegram import Update, InlineKeyboardButton, InlineKeyboardMarkup
-=======
 from datetime import datetime, timedelta, timezone # Ensure datetime is imported from datetime
 from dateutil import parser as dateutil_parser # type: ignore
 from telegram import Update, InlineKeyboardButton, InlineKeyboardMarkup, KeyboardButton, ReplyKeyboardMarkup, KeyboardButtonRequestUsers
->>>>>>> 843947f1
 from telegram.ext import ContextTypes, ConversationHandler
 from telegram.constants import ParseMode
 # Timezone libraries
@@ -372,11 +366,7 @@
     /glist_add `<item1> [item2 ...]` - Adds items to your grocery list.
     /glist_show - Shows your current grocery list.
     /glist_clear - Clears your entire grocery list.
-<<<<<<< HEAD
-    /request_access `@username <time_period>` - Request access to another user's calendar.
-=======
     /request_access `<time_period>` - Request calendar access from another user for a specific period.
->>>>>>> 843947f1
     /help - Show this help message.
     """
     await update.message.reply_text(help_text, parse_mode=ParseMode.MARKDOWN)
@@ -384,34 +374,6 @@
 
 async def request_calendar_access_command(update: Update, context: ContextTypes.DEFAULT_TYPE) -> None:
     """
-<<<<<<< HEAD
-    Handles the /request_access command to request calendar access from another user.
-    Expected format: /request_access @target_username <natural language time period>
-    Example: /request_access @bob_the_user tomorrow from 10am to 2pm
-    """
-    assert update.effective_user is not None, "Effective user should not be None"
-    assert update.message is not None, "Update message should not be None"
-
-    requester_id = update.effective_user.id
-    requester_name = update.effective_user.first_name # Or full_name, as preferred
-
-    logger.info(f"User {requester_id} ({requester_name}) initiated /request_access with args: {context.args}")
-
-    if not context.args or len(context.args) < 2:
-        await update.message.reply_text(
-            "Usage: /request_access @target_username <time period>\n"
-            "Example: /request_access @bob_the_user tomorrow 10am to 2pm"
-        )
-        return
-
-    target_username_with_at = context.args[0]
-    time_period_str = " ".join(context.args[1:])
-
-    if not target_username_with_at.startswith('@'):
-        await update.message.reply_text("Target username must start with '@'.")
-        return
-    target_username = target_username_with_at[1:]
-=======
     Handles the /request_access command.
     Step 1: Parses time period and prompts user to select a target user.
     Expected format: /request_access <natural language time period>
@@ -432,38 +394,15 @@
         return
 
     time_period_str = " ".join(context.args)
->>>>>>> 843947f1
 
     # 1. Check if requester is connected to Google Calendar
     if not gs.is_user_connected(requester_id):
         await update.message.reply_text("You need to connect your Google Calendar first. Use /connect_calendar.")
         return
 
-<<<<<<< HEAD
-    # 2. Resolve target_username to target_user_id
-    logger.info(f"Resolving target username '{target_username}' for requester {requester_id}")
-    target_user_id_str = gs.get_user_id_by_username(target_username)
-
-    if not target_user_id_str:
-        await update.message.reply_text(
-            f"Could not find user '{html.escape(target_username_with_at)}'. "
-            "They might not have used this bot or set their username."
-        )
-        return
-
-    if target_user_id_str == str(requester_id):
-        await update.message.reply_text("You cannot request calendar access from yourself.")
-        return
-
-    # 3. Parse the time period
-    requester_tz = await _get_user_tz_or_prompt(update, context)
-    if not requester_tz:
-        # _get_user_tz_or_prompt already sent a message
-=======
     # 2. Parse the time period
     requester_tz = await _get_user_tz_or_prompt(update, context)
     if not requester_tz: # _get_user_tz_or_prompt already sent a message
->>>>>>> 843947f1
         return
 
     now_local_requester = datetime.now(requester_tz)
@@ -479,87 +418,17 @@
     start_time_iso = parsed_range['start_iso']
     end_time_iso = parsed_range['end_iso']
 
-<<<<<<< HEAD
-=======
     # Store parsed period in user_data for the next step (handling UsersShared)
     context.user_data['calendar_request_period'] = {
         'original': time_period_str,
         'start_iso': start_time_iso,
         'end_iso': end_time_iso
     }
-    
->>>>>>> 843947f1
+
     # Log the parsed times for verification
     try:
         start_dt_req_tz = dateutil_parser.isoparse(start_time_iso).astimezone(requester_tz)
         end_dt_req_tz = dateutil_parser.isoparse(end_time_iso).astimezone(requester_tz)
-<<<<<<< HEAD
-        logger.info(f"Parsed time range for request: {start_dt_req_tz.strftime('%Y-%m-%d %H:%M:%S %Z')} to {end_dt_req_tz.strftime('%Y-%m-%d %H:%M:%S %Z')}")
-    except Exception as e:
-        logger.error(f"Error formatting parsed dates for logging: {e}")
-
-
-    # 4. Store the access request
-    request_id = gs.add_calendar_access_request(
-        requester_id=str(requester_id),
-        requester_name=requester_name,
-        target_user_id=target_user_id_str,
-        start_time_iso=start_time_iso,
-        end_time_iso=end_time_iso
-    )
-
-    if not request_id:
-        await update.message.reply_text(
-            "Sorry, there was an internal error trying to store your access request. Please try again later."
-        )
-        return
-
-    # 5. Inform Requester
-    await update.message.reply_text(
-        f"✅ Your request to access {html.escape(target_username_with_at)}'s calendar for the period "
-        f"'{html.escape(time_period_str)}' has been sent.\n"
-        f"Request ID: `{request_id}`. You will be notified when they respond."
-    )
-
-    # 6. Notify Target User
-    target_user_tz_str = gs.get_user_timezone_str(int(target_user_id_str)) # Fetch target's TZ for display
-    start_display = _format_iso_datetime_for_display(start_time_iso, target_user_tz_str)
-    end_display = _format_iso_datetime_for_display(end_time_iso, target_user_tz_str)
-
-    notification_message = (
-        f"🔔 Calendar Access Request\n\n"
-        f"User <b>{html.escape(requester_name)}</b> (Telegram: @{update.effective_user.username or 'N/A'}) "
-        f"would like to view your calendar events for the period:\n"
-        f"<b>From:</b> {start_display}\n"
-        f"<b>To:</b>   {end_display}\n\n"
-        f"Do you approve this request?"
-    )
-    keyboard = [
-        [
-            InlineKeyboardButton("✅ Approve Access", callback_data=f"approve_access_{request_id}"),
-            InlineKeyboardButton("❌ Deny Access", callback_data=f"deny_access_{request_id}")
-        ]
-    ]
-    reply_markup = InlineKeyboardMarkup(keyboard)
-
-    try:
-        await context.bot.send_message(
-            chat_id=target_user_id_str,
-            text=notification_message,
-            reply_markup=reply_markup,
-            parse_mode=ParseMode.HTML
-        )
-        logger.info(f"Sent access request notification {request_id} to target user {target_user_id_str}.")
-    except Exception as e:
-        logger.error(f"Failed to send access request notification to target user {target_user_id_str}: {e}", exc_info=True)
-        # Inform requester that notification might have failed
-        await update.message.reply_text(
-            "Your request was stored, but I encountered an issue notifying the target user. "
-            "They may not receive the request if they have blocked the bot or if there's a Telegram issue."
-        )
-        # Potentially update the request status to 'error_notifying' or similar
-        gs.update_calendar_access_request_status(request_id, "error_notifying_target")
-=======
         logger.info(f"User {requester_id} stored time period for calendar request: {start_dt_req_tz.strftime('%Y-%m-%d %H:%M:%S %Z')} to {end_dt_req_tz.strftime('%Y-%m-%d %H:%M:%S %Z')}")
     except Exception as e:
         logger.error(f"Error formatting parsed dates for logging (user {requester_id}): {e}")
@@ -567,10 +436,10 @@
     # 3. Send "Select User" prompt with KeyboardButtonRequestUsers
     keyboard_request_id = int(datetime.now().timestamp())
     context.user_data['select_user_request_id'] = keyboard_request_id
-    
+
     button_request_users_config = KeyboardButtonRequestUsers(
         request_id=keyboard_request_id,
-        user_is_bot=False, 
+        user_is_bot=False,
         max_quantity=1
     )
     button_select_user = KeyboardButton(
@@ -637,7 +506,7 @@
         context.user_data.pop('select_user_request_id', None)
         context.user_data.pop('calendar_request_period', None)
         return
-        
+
     target_user = update.message.users_shared.users[0]
     target_user_id = str(target_user.user_id)
     # Use target_user.first_name, and if not available, try target_user.username, then a generic fallback.
@@ -649,7 +518,7 @@
     # Clear temporary data now that we have the target user and period
     context.user_data.pop('select_user_request_id', None)
     context.user_data.pop('calendar_request_period', None)
-    
+
     if not request_period_data:
         logger.error(f"User {requester_id}: calendar_request_period missing after user selection for target {target_user_id}.")
         await context.bot.send_message(chat_id=requester_id, text="Something went wrong, I don't have the time period for your request. Please start over with /request_access.")
@@ -691,7 +560,7 @@
     target_user_tz_str = gs.get_user_timezone_str(int(target_user_id)) # Fetch target's TZ for display
     start_display_for_target = _format_iso_datetime_for_display(start_iso, target_user_tz_str)
     end_display_for_target = _format_iso_datetime_for_display(end_iso, target_user_tz_str)
-    
+
     # Get target user's Telegram username if available (from the shared user object)
     target_telegram_username = target_user.username or "N/A"
 
@@ -705,7 +574,7 @@
         f"(Original request from user: \"<i>{html.escape(original_period_str)}</i>\")\n\n"
         f"Do you approve this request?"
     )
-    
+
     inline_keyboard = [
         [
             InlineKeyboardButton("✅ Approve Access", callback_data=f"approve_access_{request_doc_id}"),
@@ -733,7 +602,6 @@
              parse_mode=ParseMode.HTML
         )
         gs.update_calendar_access_request_status(request_doc_id, "error_notifying_target")
->>>>>>> 843947f1
 
 
 async def connect_calendar(update: Update, context: ContextTypes.DEFAULT_TYPE) -> None:
@@ -1005,7 +873,7 @@
 
             events_summary_message = f"🗓️ Calendar events for {request_data.get('requester_name', 'them')} " \
                                      f"(from your calendar) for the period:\n"
-            
+
             # Determine target's timezone for event display to requester
             target_tz_str = gs.get_user_timezone_str(int(target_user_id))
             target_tz = pytz.timezone(target_tz_str) if target_tz_str else pytz.utc # Default to UTC
@@ -1018,7 +886,7 @@
                 for event in events:
                     time_str = _format_event_time(event, target_tz) # Format with target's TZ
                     events_summary_message += f"\n- *{html.escape(event.get('summary', 'No Title'))}* ({time_str})"
-            
+
             try:
                 await context.bot.send_message(
                     chat_id=requester_id,
@@ -1031,7 +899,7 @@
             except Exception as e:
                 logger.error(f"Failed to send approved notification to requester {requester_id} for request {request_id}: {e}")
                 # Update request status to indicate error?
-            
+
             await query.edit_message_text(text="Access request APPROVED. The requester has been notified with the events.")
         else:
             await query.edit_message_text("Failed to update request status. Please try again.")
@@ -1047,7 +915,7 @@
         if request_data.get('status') != "pending" and request_data.get('status') != "error_notifying_target":
             await query.edit_message_text(f"This request has already been actioned (status: {request_data.get('status')}).")
             return
-        
+
         target_user_id = str(user_id) # The user clicking is the target
         if target_user_id != request_data.get('target_user_id'):
             logger.warning(f"User {user_id} tried to deny request {request_id} not meant for them (target: {request_data.get('target_user_id')})")
@@ -1069,7 +937,7 @@
             await query.edit_message_text(text="Access request DENIED. The requester has been notified.")
         else:
             await query.edit_message_text("Failed to update request status. Please try again.")
-            
+
     else:
         logger.warning(f"Callback: Unhandled callback data: {callback_data}")
         try:
@@ -1127,15 +995,7 @@
         if success:
             await update.message.reply_text(f"✅ Timezone set to `{timezone_str}` successfully!",
                                             parse_mode=ParseMode.MARKDOWN)
-<<<<<<< HEAD
-            if username:
-                logger.info(f"Successfully set timezone and potentially username for user {user_id}")
-            else:
-                logger.info(f"Successfully set timezone for user {user_id} (no username available/provided)")
-            logger.info(f"Successfully set timezone for user {user_id}")
-=======
             logger.info(f"Successfully set timezone for user {user_id} (username not stored).")
->>>>>>> 843947f1
             return ConversationHandler.END  # End conversation
         else:
             await update.message.reply_text("Sorry, there was an error saving your timezone. Please try again.")
