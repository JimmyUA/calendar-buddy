# handlers.py
import html
import logging
import time # Added for timestamp logging
from datetime import datetime, timedelta, timezone # Ensure datetime is imported from datetime
from dateutil import parser as dateutil_parser # type: ignore
from telegram import Update, InlineKeyboardButton, InlineKeyboardMarkup, KeyboardButton, ReplyKeyboardMarkup, KeyboardButtonRequestUsers
from telegram.ext import ContextTypes, ConversationHandler
from telegram.constants import ParseMode
# Timezone libraries
import pytz
from pytz.exceptions import UnknownTimeZoneError

import config
import google_services as gs  # For Calendar and Auth services
from google_services import add_pending_event, get_pending_event, delete_pending_event, add_pending_deletion, get_pending_deletion, delete_pending_deletion
from handler.message_formatter import create_final_message
from llm import llm_service
from llm.agent import initialize_agent
from time_util import format_to_nice_date
from utils import _format_event_time

logger = logging.getLogger(__name__)

# Define history constants
MAX_HISTORY_TURNS = 10  # Remember last 10 back-and-forth turns
MAX_HISTORY_MESSAGES = MAX_HISTORY_TURNS * 2
ASKING_TIMEZONE = range(1)


# === Helper Function ===

# === Helper Function ===
def _format_iso_datetime_for_display(iso_string: str, target_tz_str: str | None = None) -> str:
    """
    Formats an ISO datetime string for display, optionally converting to a target timezone.
    """
    try:
        dt_object = dateutil_parser.isoparse(iso_string)
        if target_tz_str:
            try:
                target_tz = pytz.timezone(target_tz_str)
                dt_object = dt_object.astimezone(target_tz)
                return dt_object.strftime('%Y-%m-%d %I:%M %p %Z')
            except UnknownTimeZoneError:
                logger.warning(f"Unknown timezone string '{target_tz_str}'. Falling back to UTC display.")
                dt_object = dt_object.astimezone(pytz.utc)
                return dt_object.strftime('%Y-%m-%d %I:%M %p UTC')
        # If no target_tz_str, format as is, ensuring it's identifiable (e.g. UTC if offset is Z)
        if dt_object.tzinfo:
            return dt_object.strftime('%Y-%m-%d %I:%M %p %Z') # Includes timezone if available
        else: # Naive datetime, assume UTC for clarity or raise error
            # For this bot, naive datetimes from LLM parsing should ideally be UTC or have offset.
            # If truly naive, it's ambiguous. Defaulting to show it as is with a note or UTC.
            return dt_object.strftime('%Y-%m-%d %I:%M %p (Timezone not specified, assumed UTC)')

    except ValueError:
        logger.error(f"Could not parse ISO string: {iso_string}")
        return iso_string # Return original if parsing fails


async def _get_user_tz_or_prompt(update: Update, context: ContextTypes.DEFAULT_TYPE) -> pytz.BaseTzInfo | None:
    """Gets user timezone object or prompts them to set it, returning None if prompt sent."""
    user_id = update.effective_user.id
    assert update.message is not None, "Update message should not be None for _get_user_tz_or_prompt"
    tz_str = await gs.get_user_timezone_str(user_id) # MODIFIED
    if tz_str:
        try:
            return pytz.timezone(tz_str)
        except UnknownTimeZoneError:
            logger.warning(f"Invalid timezone '{tz_str}' found in DB for user {user_id}. Prompting.")
            # Optionally delete invalid tz from DB here
    # If no valid timezone found
    await update.message.reply_text(
        "Please set your timezone first using the /set_timezone command so I can understand times correctly.")
    return None


# === Core Action Handlers (Internal) ===

async def _handle_general_chat(update: Update, context: ContextTypes.DEFAULT_TYPE, text: str):
    """Handles general chat messages, managing conversation history."""
    user_id = update.effective_user.id
    logger.info(f"Handling GENERAL_CHAT for user {user_id} with history")

    # 1. Retrieve or initialize history from user_data
    # user_data is a dict unique to each user in each chat
    if 'llm_history' not in context.user_data:
        context.user_data['llm_history'] = []
    history: list[dict] = context.user_data['llm_history']

    # 2. Add current user message to history (using the simple structure for storage)
    history.append({'role': 'user', 'content': text})

    # 3. Call LLM service with history
    response_text = await llm_service.get_chat_response(history)  # Pass the history

    # 4. Process response and update history
    if response_text:
        await update.message.reply_text(response_text)
        # Add bot's response to history
        history.append({'role': 'model', 'content': response_text})
    else:
        # Handle LLM failure or blocked response
        await update.message.reply_text("Sorry, I couldn't process that chat message right now.")
        # Remove the last user message from history if the bot failed to respond
        if history and history[-1]['role'] == 'user':
            history.pop()

    # 5. Trim history to MAX_HISTORY_MESSAGES (e.g., 20 messages for 10 turns)
    if len(history) > MAX_HISTORY_MESSAGES:
        logger.debug(f"Trimming history for user {user_id} from {len(history)} to {MAX_HISTORY_MESSAGES}")
        # Keep the most recent messages
        context.user_data['llm_history'] = history[-MAX_HISTORY_MESSAGES:]
        # Alternative: history = history[-MAX_HISTORY_MESSAGES:] # Reassign if not using user_data directly


async def _handle_calendar_summary(update: Update, context: ContextTypes.DEFAULT_TYPE, parameters: dict):
    """Handles CALENDAR_SUMMARY intent using user's timezone."""
    user_id = update.effective_user.id
    logger.info(f"Handling CALENDAR_SUMMARY for user {user_id}")

    user_tz = await _get_user_tz_or_prompt(update, context)
    if not user_tz: return  # Stop if user needs to set timezone

    time_period_str = parameters.get("time_period", "today")
    await update.message.reply_text(f"Okay, checking your calendar for '{time_period_str}'...")

    # 1. Parse date range using LLM with local time context
    now_local = datetime.now(user_tz)
    parsed_range = await llm_service.parse_date_range_llm(time_period_str, now_local.isoformat())

    start_date, end_date = None, None
    display_period_str = time_period_str

    if parsed_range:
        try:
            # Parse ISO strings (which have offset/Z)
            start_date = dateutil_parser.isoparse(parsed_range['start_iso'])
            end_date = dateutil_parser.isoparse(parsed_range['end_iso'])
            # Convert to user's timezone for accurate day/week boundaries if needed,
            # although passing ISO with offset to Google API often works well.
            # For calculating *local* start/end of day, we need user_tz
            # Example: If user asks for "today"
            if time_period_str.lower() == "today":
                start_date = now_local.replace(hour=0, minute=0, second=0, microsecond=0)
                end_date = now_local.replace(hour=23, minute=59, second=59, microsecond=999999)
            # Need more sophisticated logic for "next week", "this weekend" based on user_tz

        except ValueError as e:
            logger.error(...); start_date = None

    if start_date is None or end_date is None:
        logger.warning(f"Date range parsing failed/fallback for '{time_period_str}'. Using local today.")
        await update.message.reply_text(
            f"Had trouble with '{time_period_str}', showing today ({now_local.strftime('%Y-%m-%d')}) instead.")
        start_date = now_local.replace(hour=0, minute=0, second=0, microsecond=0)
        end_date = now_local.replace(hour=23, minute=59, second=59, microsecond=999999)
        display_period_str = f"today ({now_local.strftime('%Y-%m-%d')})"

    if end_date <= start_date: end_date = start_date.replace(hour=23, minute=59, second=59,
                                                             microsecond=999999);  # Ensure valid range

    # 2. Fetch events (using the calculated datetimes, which are now timezone-aware)
    events = await gs.get_calendar_events(user_id, time_min=start_date, time_max=end_date)

    # 3. Format and send response
    if events is None: await update.message.reply_text("Sorry, couldn't fetch events."); return
    if not events: await update.message.reply_text(f"No events found for '{display_period_str}'."); return

    summary_lines = [f"🗓️ Events for {display_period_str} (Times in {user_tz.zone}):"]
    for event in events:
        time_str = _format_event_time(event, user_tz)  # Pass user_tz for formatting
        summary_lines.append(f"- *{event.get('summary', 'No Title')}* ({time_str})")
    await update.message.reply_text("\n".join(summary_lines), parse_mode=ParseMode.MARKDOWN)


async def _handle_calendar_create(update: Update, context: ContextTypes.DEFAULT_TYPE, parameters: dict):
    """Handles CALENDAR_CREATE intent using user's timezone."""
    user_id = update.effective_user.id
    logger.info(f"Handling CALENDAR_CREATE for user {user_id}")

    user_tz = await _get_user_tz_or_prompt(update, context)
    if not user_tz: return

    event_description = parameters.get("event_description")
    if not event_description: logger.error(...); await update.message.reply_text(...); return

    await update.message.reply_text("Okay, processing that event...")

    # 1. Extract details using LLM with local time context
    now_local = datetime.now(user_tz)
    event_details = await llm_service.extract_event_details_llm(event_description, now_local.isoformat())

    if not event_details: await update.message.reply_text(...); return

    # 2. Prepare confirmation (parsing dates needs care)
    try:
        summary = event_details.get('summary')
        start_str = event_details.get('start_time')  # ISO string from LLM (should have offset)
        if not summary or not start_str: raise ValueError("Missing essential details")

        # Parse ISO string into aware datetime object
        start_dt = dateutil_parser.isoparse(start_str)
        # Convert to user's timezone for consistent display/handling if needed
        # start_dt_local = start_dt.astimezone(user_tz)

        end_str = event_details.get('end_time')
        end_dt = dateutil_parser.isoparse(end_str) if end_str else None
        # end_dt_local = end_dt.astimezone(user_tz) if end_dt else None

        # Default end time based on start time
        final_end_dt = end_dt if end_dt else start_dt + timedelta(hours=1)
        if final_end_dt <= start_dt: final_end_dt = start_dt + timedelta(hours=1)
        # final_end_dt_local = final_end_dt.astimezone(user_tz)

        # Prepare data for Google API: MUST include timeZone field
        google_event_data = {
            'summary': summary, 'location': event_details.get('location'),
            'description': event_details.get('description'),
            'start': {'dateTime': start_dt.isoformat(), 'timeZone': user_tz.zone},  # Add IANA timeZone
            'end': {'dateTime': final_end_dt.isoformat(), 'timeZone': user_tz.zone},  # Add IANA timeZone
        }

        # Format confirmation message using the parsed (and potentially timezone-converted) times
        start_confirm = start_dt.astimezone(user_tz).strftime('%a, %b %d, %Y at %I:%M %p %Z')  # Display in local TZ
        end_confirm = final_end_dt.astimezone(user_tz).strftime('%a, %b %d, %Y at %I:%M %p %Z')
        confirm_text = f"Create this event?\n\n" \
                       f"<b>Summary:</b> {summary}\n<b>Start:</b> {start_confirm}\n" \
                       f"<b>End:</b> {end_confirm}\n<b>Desc:</b> {event_details.get('description', 'N/A')}\n" \
                       f"<b>Loc:</b> {event_details.get('location', 'N/A')}"

        if await add_pending_event(user_id, google_event_data): # MODIFIED
            keyboard = [[InlineKeyboardButton("✅ Confirm", callback_data="confirm_event_create"),
                         InlineKeyboardButton("❌ Cancel", callback_data="cancel_event_create")]]
            reply_markup = InlineKeyboardMarkup(keyboard)
            logger.debug(f"Pending event data stored for user {user_id}: {google_event_data}. Confirmation text: {confirm_text}")
            await update.message.reply_html(confirm_text, reply_markup=reply_markup)
        else:
            logger.error(f"Failed to store pending event for user {user_id} in Firestore.")
            await update.message.reply_text("Sorry, there was an issue preparing your event. Please try again.")

    except Exception as e:
        logger.error(f"Error preparing create confirmation for user {user_id}: {e}", exc_info=True)
        await update.message.reply_text(
            "Sorry, I had trouble processing the event details (e.g., date/time format). Please try phrasing it "
            "differently.")


async def _handle_calendar_delete(update: Update, context: ContextTypes.DEFAULT_TYPE, parameters: dict):
    """Handles CALENDAR_DELETE intent using user's timezone."""
    user_id = update.effective_user.id
    logger.info(f"Handling CALENDAR_DELETE for user {user_id}")

    user_tz = await _get_user_tz_or_prompt(update, context)
    if not user_tz: return

    event_description = parameters.get("event_description")
    if not event_description: logger.error(...); await update.message.reply_text(...); return

    await update.message.reply_text(f"Okay, looking for events matching '{event_description[:50]}...'")

    # 1. Determine search window using LLM with local time context
    now_local = datetime.now(user_tz)
    parsed_range = await llm_service.parse_date_range_llm(event_description, now_local.isoformat())
    search_start, search_end = None, None
    if parsed_range:
        try:
            search_start = dateutil_parser.isoparse(parsed_range['start_iso']); search_end = dateutil_parser.isoparse(
                parsed_range['end_iso']); search_start -= timedelta(minutes=1); search_end += timedelta(minutes=1)
        except ValueError:
            search_start = None
    if not search_start: now = datetime.now(timezone.utc); search_start = now.replace(hour=0, minute=0, second=0,
                                                                                      microsecond=0); search_end = now + timedelta(
        days=3)
    logger.info(f"Delete search window: {search_start.isoformat()} to {search_end.isoformat()}")

    # 2. Fetch potential events (gs)
    potential_events = await gs.get_calendar_events(user_id, time_min=search_start, time_max=search_end, max_results=25)

    if potential_events is None: await update.message.reply_text("Sorry, couldn't search your calendar now."); return
    if not potential_events: await update.message.reply_text(
        f"Didn't find any events around that time matching '{event_description[:50]}...'."); return

    # 3. Ask LLM service to find the best match
    logger.info(f"Asking LLM to match '{event_description}' against {len(potential_events)} candidates.")
    await update.message.reply_text("Analyzing potential matches...")
    match_result = await llm_service.find_event_match_llm(event_description, potential_events)

    if match_result is None: await update.message.reply_text("Sorry, had trouble analyzing potential matches."); return

    # 4. Process LLM result
    match_type = match_result.get('match_type')
    if match_type == 'NONE':
        await update.message.reply_text(
            f"Couldn't confidently match an event to '{event_description[:50]}...'. Can you be more specific?")
    elif match_type == 'SINGLE':
        event_index = match_result.get('event_index')
        if not (isinstance(event_index, int) and 0 <= event_index < len(potential_events)):
            logger.error(f"Handler received invalid event_index {event_index} from LLM matching.")
            await update.message.reply_text("Sorry, internal error identifying the matched event.")
            return

        event_to_delete = potential_events[event_index]
        event_id = event_to_delete.get('id')
        event_summary = event_to_delete.get('summary', 'No Title')
        time_confirm = _format_event_time(event_to_delete, user_tz)

        if not event_id: logger.error(f"Matched event missing ID: {event_to_delete}"); await update.message.reply_text(
            "Sorry, internal error retrieving event ID."); return

        confirm_text = f"Delete this event?\n\n<b>{event_summary}</b>\n({time_confirm})"
        pending_deletion_data = {'event_id': event_id, 'summary': event_summary}
        if await add_pending_deletion(user_id, pending_deletion_data): # MODIFIED
            keyboard = [[InlineKeyboardButton("✅ Yes, Delete", callback_data="confirm_event_delete"),
                         InlineKeyboardButton("❌ No, Cancel", callback_data="cancel_event_delete")]]
            reply_markup = InlineKeyboardMarkup(keyboard)
            await update.message.reply_html(confirm_text, reply_markup=reply_markup)
        else:
            logger.error(f"Failed to store pending deletion for user {user_id} in Firestore.")
            await update.message.reply_text("Sorry, there was an issue preparing for event deletion. Please try again.")

    elif match_type == 'MULTIPLE':
        await update.message.reply_text(
            "Found multiple events that might match. Please be more specific (e.g., include exact time or more title details).")


# === Telegram Update Handlers ===

async def start(update: Update, context: ContextTypes.DEFAULT_TYPE) -> None:
    """Sends a welcome message."""
    user = update.effective_user
    logger.info(f"User {user.id} ({user.username}) started the bot.")
    await update.message.reply_html(
        f"Hi {user.mention_html()}!\n\n"
        "I'm your Calendar Assistant.\n"
        "Try asking:\n"
        "- 'What's on my calendar tomorrow?'\n"
        "- 'Show me next week'\n"
        "- 'Schedule lunch with Sarah Tuesday at 1pm'\n"
        "- 'Delete team meeting Thursday morning'\n"
        "- Manage your shopping with `/glist_show`\n\n" # Added grocery list example
        "Use /connect_calendar to link your Google Account.\n"
        "Type /help for more commands.",
        disable_web_page_preview=True
    )


async def help_command(update: Update, context: ContextTypes.DEFAULT_TYPE) -> None:
    """Sends a help message listing commands."""
    logger.info(f"User {update.effective_user.id} requested help.")
    help_text = """
    You can talk to me naturally! Try things like:
    - `What's happening this weekend?`
    - `Summarize my Friday`
    - `Schedule team sync Wednesday 11 AM - 12 PM`
    - `Cancel the 3pm meeting tomorrow`
    - `Delete dentist appointment next month`

    Or use these commands:
    /start - Welcome message.
    /connect_calendar - Authorize access to your Google Calendar.
    /my_status - Check if your calendar is connected.
    /set_timezone - Set your timezone for accurate event times.
    /disconnect_calendar - Revoke access to your calendar.
    /summary `[time period]` - Explicitly request a summary.
    /glist_add `<item1> [item2 ...]` - Adds items to your grocery list.
    /glist_show - Shows your current grocery list.
    /glist_clear - Clears your entire grocery list.
    /request_access `<time_period>` - Request calendar access from another user for a specific period.
    /help - Show this help message.
    """
    await update.message.reply_text(help_text, parse_mode=ParseMode.MARKDOWN)


async def request_calendar_access_command(update: Update, context: ContextTypes.DEFAULT_TYPE) -> None:
    """
    Handles the /request_access command.
    Step 1: Parses time period and prompts user to select a target user.
    Expected format: /request_access <natural language time period>
    Example: /request_access tomorrow from 10am to 2pm
    """
    assert update.effective_user is not None, "Effective user should not be None"
    assert update.message is not None, "Update message should not be None"
    assert context.user_data is not None, "Context user_data should not be None"

    requester_id = update.effective_user.id
    logger.info(f"User {requester_id} initiated /request_access (Step 1) with args: {context.args}")

    if not context.args:
        await update.message.reply_text(
            "Usage: /request_access <time period description>\n"
            "Example: /request_access tomorrow 10am to 2pm"
        )
        return

    time_period_str = " ".join(context.args)

    # 1. Check if requester is connected to Google Calendar
    if not await gs.is_user_connected(requester_id): # MODIFIED
        await update.message.reply_text("You need to connect your Google Calendar first. Use /connect_calendar.")
        return

    # 2. Parse the time period
    requester_tz = await _get_user_tz_or_prompt(update, context)
    if not requester_tz: # _get_user_tz_or_prompt already sent a message
        return

    now_local_requester = datetime.now(requester_tz)
    parsed_range = await llm_service.parse_date_range_llm(time_period_str, now_local_requester.isoformat())

    if not parsed_range or 'start_iso' not in parsed_range or 'end_iso' not in parsed_range:
        await update.message.reply_text(
            f"Sorry, I couldn't understand the time period: '{html.escape(time_period_str)}'. "
            "Please try being more specific, e.g., 'tomorrow from 10am to 2pm' or 'next Monday'."
        )
        return

    start_time_iso = parsed_range['start_iso']
    end_time_iso = parsed_range['end_iso']

    # Store parsed period in user_data for the next step (handling UsersShared)
    context.user_data['calendar_request_period'] = {
        'original': time_period_str,
        'start_iso': start_time_iso,
        'end_iso': end_time_iso
    }

    # Log the parsed times for verification
    try:
        start_dt_req_tz = dateutil_parser.isoparse(start_time_iso).astimezone(requester_tz)
        end_dt_req_tz = dateutil_parser.isoparse(end_time_iso).astimezone(requester_tz)
        logger.info(f"User {requester_id} stored time period for calendar request: {start_dt_req_tz.strftime('%Y-%m-%d %H:%M:%S %Z')} to {end_dt_req_tz.strftime('%Y-%m-%d %H:%M:%S %Z')}")
    except Exception as e:
        logger.error(f"Error formatting parsed dates for logging (user {requester_id}): {e}")

    # 3. Send "Select User" prompt with KeyboardButtonRequestUsers
    keyboard_request_id = int(datetime.now().timestamp())
    context.user_data['select_user_request_id'] = keyboard_request_id

    button_request_users_config = KeyboardButtonRequestUsers(
        request_id=keyboard_request_id,
        user_is_bot=False,
        max_quantity=1
    )
    button_select_user = KeyboardButton(
        text="Select User To Request Access From",
        request_users=button_request_users_config
    )
    reply_markup = ReplyKeyboardMarkup(
        keyboard=[[button_select_user]],
        resize_keyboard=True,
        one_time_keyboard=True
    )

    await update.message.reply_text(
        "Okay, I have the time period: "
        f"\"<b>{html.escape(time_period_str)}</b>\".\n"
        "Now, please select the user you want to request calendar access from using the button below.",
        reply_markup=reply_markup,
        parse_mode=ParseMode.HTML
    )
    logger.info(f"User {requester_id} prompted to select target user for calendar access request (KB request ID: {keyboard_request_id}).")


async def users_shared_handler(update: Update, context: ContextTypes.DEFAULT_TYPE) -> None:
    """
    Handles the response from KeyboardButtonRequestUsers.
    This is Step 2 of the calendar access request flow.
    """
    assert update.effective_user is not None, "Effective user (requester) should not be None"
    assert update.message is not None, "Update message should not be None for users_shared"
    assert update.message.users_shared is not None, "users_shared should not be None"
    assert context.user_data is not None, "Context user_data should not be None"

    requester_id = str(update.effective_user.id)
    requester_name = update.effective_user.first_name or "User" # Fallback for requester name
    requester_username = update.effective_user.username # May be None

    received_request_id = update.message.users_shared.request_id
    expected_request_id = context.user_data.get('select_user_request_id')

    logger.info(f"User {requester_id} shared users for keyboard request ID {received_request_id}. Expecting: {expected_request_id}")

    # Remove the reply keyboard as soon as possible.
    # We need to send a new message to do this if the users_shared update doesn't allow direct reply_markup removal.
    # A simple ack message is fine.
    # Note: The `update.message.reply_text` here is associated with the `users_shared` status update,
    # not a new command from the user. It effectively sends a new message to the chat.
    from telegram import ReplyKeyboardRemove # Local import for clarity
    await update.message.reply_text("Processing your selection...", reply_markup=ReplyKeyboardRemove())


    if expected_request_id is None or received_request_id != expected_request_id:
        logger.warning(
            f"User {requester_id} triggered UsersShared with unexpected/expired request_id: "
            f"Received {received_request_id}, expected {expected_request_id}."
        )
        # Send message via context.bot as update.message might not be suitable for a new message here
        await context.bot.send_message(chat_id=requester_id, text="This user selection is unexpected or has expired. Please try the /request_access command again.")
        return

    if not update.message.users_shared.users:
        logger.warning(f"User {requester_id} used user picker but shared no users for request_id {received_request_id}.")
        await context.bot.send_message(chat_id=requester_id, text="No user was selected. Please try again if you want to request access.")
        # Clear data as the flow is aborted
        context.user_data.pop('select_user_request_id', None)
        context.user_data.pop('calendar_request_period', None)
        return

    target_user = update.message.users_shared.users[0]
    target_user_id = str(target_user.user_id)
    # Use target_user.first_name, and if not available, try target_user.username, then a generic fallback.
    target_user_first_name = target_user.first_name or target_user.username or f"User ID {target_user_id}"


    request_period_data = context.user_data.get('calendar_request_period')

    # Clear temporary data now that we have the target user and period
    context.user_data.pop('select_user_request_id', None)
    context.user_data.pop('calendar_request_period', None)

    if not request_period_data:
        logger.error(f"User {requester_id}: calendar_request_period missing after user selection for target {target_user_id}.")
        await context.bot.send_message(chat_id=requester_id, text="Something went wrong, I don't have the time period for your request. Please start over with /request_access.")
        return

    start_iso = request_period_data['start_iso']
    end_iso = request_period_data['end_iso']
    original_period_str = request_period_data['original']

    if target_user_id == requester_id:
        await context.bot.send_message(chat_id=requester_id, text="You cannot request calendar access from yourself. Please try again with a different user.")
        return

    logger.info(f"User {requester_id} selected target user {target_user_id} ({target_user_first_name}) for period '{original_period_str}'")

    # Store Access Request in Firestore
    request_doc_id = await gs.add_calendar_access_request( # MODIFIED
        requester_id=requester_id,
        requester_name=requester_name,
        target_user_id=target_user_id,
        start_time_iso=start_iso,
        end_time_iso=end_iso
    )

    if not request_doc_id:
        await context.bot.send_message(chat_id=requester_id, text="Sorry, there was an internal error trying to store your access request. Please try again later.")
        return

    # Inform Requester
    await context.bot.send_message(
        chat_id=requester_id,
        text=f"Great! Your calendar access request for '<b>{html.escape(original_period_str)}</b>' "
             f"has been sent to <b>{html.escape(target_user_first_name)}</b>."
             f" (Request ID: `{request_doc_id}`)", # Added request ID for requester's reference
        parse_mode=ParseMode.HTML
    )

    # Notify Target User
    target_user_tz_str = await gs.get_user_timezone_str(int(target_user_id)) # MODIFIED # Fetch target's TZ for display
    start_display_for_target = _format_iso_datetime_for_display(start_iso, target_user_tz_str)
    end_display_for_target = _format_iso_datetime_for_display(end_iso, target_user_tz_str)

    # Get target user's Telegram username if available (from the shared user object)
    target_telegram_username = target_user.username or "N/A"


    target_message = (
        f"🔔 Calendar Access Request\n\n"
        f"User <b>{html.escape(requester_name)}</b> (Telegram: @{requester_username or 'N/A'}) "
        f"would like to view your calendar events for the period:\n"
        f"<b>From:</b> {start_display_for_target}\n"
        f"<b>To:</b>   {end_display_for_target}\n"
        f"(Original request from user: \"<i>{html.escape(original_period_str)}</i>\")\n\n"
        f"Do you approve this request?"
    )

    inline_keyboard = [
        [
            InlineKeyboardButton("✅ Approve Access", callback_data=f"approve_access_{request_doc_id}"),
            InlineKeyboardButton("❌ Deny Access", callback_data=f"deny_access_{request_doc_id}")
        ]
    ]
    inline_reply_markup = InlineKeyboardMarkup(inline_keyboard)

    try:
        await context.bot.send_message(
            chat_id=target_user_id,
            text=target_message,
            reply_markup=inline_reply_markup,
            parse_mode=ParseMode.HTML
        )
        logger.info(f"Sent access request notification (ID: {request_doc_id}) to target user {target_user_id}.")
    except Exception as e:
        logger.error(f"Failed to send access request notification to target user {target_user_id} for request {request_doc_id}: {e}", exc_info=True)
        # Inform requester
        await context.bot.send_message(
             chat_id=requester_id,
             text=f"I've stored your request for <b>{html.escape(target_user_first_name)}</b> (Request ID: `{request_doc_id}`), "
                  "but I couldn't send them a direct notification. This can happen if they haven't started a chat with me, "
                  "or if they have blocked the bot. You might need to share the Request ID with them manually.",
             parse_mode=ParseMode.HTML
        )
        await gs.update_calendar_access_request_status(request_doc_id, "error_notifying_target") # MODIFIED


async def connect_calendar(update: Update, context: ContextTypes.DEFAULT_TYPE) -> None:
    """Starts the Google Calendar OAuth flow."""
    user_id = update.effective_user.id
    logger.info(f"User {user_id} initiated calendar connection.")
    if await gs.is_user_connected(user_id): # MODIFIED
        service = await gs._build_calendar_service_client(user_id) # MODIFIED
        if service:
            await update.message.reply_text("Calendar already connected!"); return
        else:
            await update.message.reply_text("Issue with stored connection. Reconnecting..."); 
            await gs.delete_user_token(user_id) # MODIFIED

    flow = gs.get_google_auth_flow() # This remains synchronous as it doesn't involve I/O
    if not flow: await update.message.reply_text("Error setting up connection."); return

    state = await gs.generate_oauth_state(user_id) # MODIFIED
    if not state: await update.message.reply_text("Error generating secure state."); return

    auth_url, _ = flow.authorization_url(access_type='offline', prompt='consent', state=state)
    keyboard = [[InlineKeyboardButton("Connect Google Calendar", url=auth_url)]]
    reply_markup = InlineKeyboardMarkup(keyboard)
    await update.message.reply_text("Click to connect your Google Calendar:", reply_markup=reply_markup)


async def my_status(update: Update, context: ContextTypes.DEFAULT_TYPE) -> None:
    """Checks connection status."""
    user_id = update.effective_user.id
    if await gs.is_user_connected(user_id): # MODIFIED
        service = await gs._build_calendar_service_client(user_id) # MODIFIED
        if service:
            await update.message.reply_text("✅ Calendar connected & credentials valid.")
        else:
            await update.message.reply_text(
                "⚠️ Calendar connected, but credentials invalid. Try /disconnect_calendar and /connect_calendar.")
    else:
        await update.message.reply_text("❌ Calendar not connected. Use /connect_calendar.")


async def disconnect_calendar(update: Update, context: ContextTypes.DEFAULT_TYPE) -> None:
    """Removes user's stored credentials."""
    user_id = update.effective_user.id
    deleted = await gs.delete_user_token(user_id) # MODIFIED
    # Clear any pending states associated with the user from Firestore
    await delete_pending_event(user_id) # MODIFIED
    await delete_pending_deletion(user_id) # MODIFIED
    logger.info(f"Cleared pending event and deletion data for user {user_id} during disconnect.")
    await update.message.reply_text("Calendar connection removed." if deleted else "Calendar wasn't connected.")


async def summary_command(update: Update, context: ContextTypes.DEFAULT_TYPE) -> None:
    """Handles the explicit /summary command."""
    user_id = update.effective_user.id
    logger.info(f"User {user_id} used /summary command. Args: {context.args}")
    if not await gs.is_user_connected(user_id): # MODIFIED
        await update.message.reply_text("Please connect calendar first (/connect_calendar).");
        return
    time_period_str = " ".join(context.args) if context.args else "today"
    await _handle_calendar_summary(update, context, {"time_period": time_period_str})  # Pass params dict


async def handle_message(update: Update, context: ContextTypes.DEFAULT_TYPE) -> None:
    """Handles non-command messages by invoking the LangChain agent."""
    if not update.message or not update.message.text:
        logger.warning("handle_message received update without message text.")
        return
    user_id = update.effective_user.id
    text = update.message.text
    logger.info(f"Agent Handler: Received message from user {user_id}: '{text[:50]}...'")

    # 1. Check connection status
    if not await gs.is_user_connected(user_id): # MODIFIED
        await update.message.reply_text("Please connect your Google Calendar first using /connect_calendar.")
        return

    # 2. Get user timezone (prompt if needed)
    user_timezone_str = await gs.get_user_timezone_str(user_id) # MODIFIED
    if not user_timezone_str:
        # Instead of blocking, maybe default and inform? Or stick to blocking.
        # Let's default to UTC for agent calls if not set, but inform user.
        user_timezone_str = 'UTC'
        await update.message.reply_text(
            "Note: Your timezone isn't set. Using UTC. Use /set_timezone for accurate local times.")
        # Alternative: Block until set
        # await update.message.reply_text("Please set timezone first (/set_timezone).")
        # return

    # 3. Retrieve/Initialize conversation history from context.user_data
    if 'lc_history' not in context.user_data:
        context.user_data['lc_history'] = []
    chat_history: list[dict] = context.user_data['lc_history']  # Stores {'role': '...', 'content': '...'}

    # Add current user message to simple history list
    chat_history.append({'role': 'user', 'content': text})

    # 4. Initialize Agent Executor (with user context and history)
    try:
        # Pass the simple history list; the initialize function converts it for LangChain memory
        agent_executor = initialize_agent(user_id, user_timezone_str, chat_history)
    except Exception as e:
        logger.error(f"Failed to initialize agent for user {user_id}: {e}", exc_info=True)
        await update.message.reply_text("Sorry, there was an error setting up the AI agent.")
        chat_history.pop()  # Remove user message if agent failed to init
        return

    # 5. Invoke Agent Executor
    await update.message.chat.send_action(action="typing")  # Indicate thinking
    try:
        # Use ainvoke for async execution
        # Input structure depends on the prompt template (e.g., 'input' key)
        response = await agent_executor.ainvoke({
            "input": text
            # chat_history is handled by the memory object passed to AgentExecutor
        })
        agent_response = response.get('output', "Sorry, I didn't get a response.")

    except Exception as e:
        logger.error(f"Agent execution error for user {user_id}: {e}", exc_info=True)
        agent_response = "Sorry, an error occurred while processing your request with the agent."
        chat_history.pop()  # Remove user message if agent failed

        # --- Send Response & Check for Pending Actions ---
    final_message_to_send = agent_response  # Start with agent's direct output
    reply_markup = None

    # Check for pending event creation
    pending_event_data = await get_pending_event(user_id) # MODIFIED
    if pending_event_data:
        logger.info(f"Pending event create found for user {user_id} from Firestore. Formatting confirmation.")
        try:
            user_tz = pytz.timezone(user_timezone_str if user_timezone_str else 'UTC')
            final_message_to_send = await create_final_message(pending_event_data)
            keyboard = [[InlineKeyboardButton("✅ Confirm Create", callback_data="confirm_event_create"),
                         InlineKeyboardButton("❌ Cancel Create", callback_data="cancel_event_create")]]
            reply_markup = InlineKeyboardMarkup(keyboard)
        except Exception as e:
            logger.error(f"Error formatting create confirmation in handler from Firestore data: {e}", exc_info=True)
            final_message_to_send = f"Error preparing event confirmation: {e}. Please try again."
            await delete_pending_event(user_id) # MODIFIED # Clear broken pending data
    else:
        # Only check for pending deletion if no pending creation
        pending_deletion_data = await get_pending_deletion(user_id) # MODIFIED
        if pending_deletion_data:
            logger.info(f"Pending event delete found for user {user_id} from Firestore. Formatting confirmation.")
            event_id_to_delete = pending_deletion_data.get('event_id')
            # Fetch full event details again to ensure the summary and time are current and correctly formatted
            event_details_for_confirm = await gs.get_calendar_event_by_id(user_id, event_id_to_delete)

            if event_details_for_confirm:
                try:
                    user_tz = pytz.timezone(user_timezone_str if user_timezone_str else 'UTC')
                    summary = event_details_for_confirm.get('summary', 'this event')
                    time_confirm = _format_event_time(event_details_for_confirm, user_tz)
                    final_message_to_send = (
                        f"Found event: '<b>{summary}</b>' ({time_confirm}).\n\n"
                        f"Should I delete this event?"
                    )
                except Exception as e:
                    logger.error(f"Error formatting delete confirmation in handler from Firestore data: {e}", exc_info=True)
                    summary = pending_deletion_data.get('summary', 'the selected event') # Fallback
                    final_message_to_send = f"Are you sure you want to delete '{summary}'?"
            else:
                # Event might have been deleted by something else
                summary = pending_deletion_data.get('summary', f'event ID {event_id_to_delete}')
                final_message_to_send = f"Could not re-fetch details for '{summary}' for deletion confirmation. It might no longer exist. Proceed with deleting?"
                # delete_pending_deletion(user_id) # Optional: Clear if event not found for confirm

            keyboard = [[InlineKeyboardButton("✅ Yes, Delete", callback_data="confirm_event_delete"),
                         InlineKeyboardButton("❌ No, Cancel", callback_data="cancel_event_delete")]]
            reply_markup = InlineKeyboardMarkup(keyboard)

    # Send the final message (either agent's direct output or handler-formatted confirmation)
    await update.message.reply_text(
        final_message_to_send, # Use the potentially overridden message
        reply_markup=reply_markup,
        parse_mode=ParseMode.HTML,
        disable_web_page_preview=True
    )
    if agent_response and "error" not in agent_response.lower():  # Avoid saving error messages as model response
        chat_history.append({'role': 'model', 'content': agent_response})

    # 7. Trim history
    if len(chat_history) > config.MAX_HISTORY_MESSAGES:
        context.user_data['lc_history'] = chat_history[-config.MAX_HISTORY_MESSAGES:]

async def button_callback(update: Update, context: ContextTypes.DEFAULT_TYPE) -> None:
    """Handles button presses from inline keyboards."""
    query = update.callback_query
    # await query.answer() # Moved into specific blocks
    user_id = query.from_user.id
    callback_data = query.data
    logger.info(f"Callback: Received query from user {user_id}: {callback_data}")

    # --- Event Creation ---
    if callback_data == "confirm_event_create":
        event_details = await get_pending_event(user_id) # MODIFIED # type: ignore
        if not event_details:
            await query.edit_message_text("Event details expired or not found.")
            return
        await query.edit_message_text(f"Adding '{event_details.get('summary', 'event')}' to your calendar...")
        success, msg, link = await gs.create_calendar_event(user_id, event_details)
        final_msg = msg + (f"\nView: <a href='{link}'>Event Link</a>" if link else "")
        await query.edit_message_text(final_msg, parse_mode=ParseMode.HTML, disable_web_page_preview=True)
        await delete_pending_event(user_id) # MODIFIED # Clear after attempt
        if not success and "Authentication failed" in msg and not await gs.is_user_connected(user_id): # MODIFIED
            logger.info(f"Token potentially cleared for {user_id} during failed create confirmation.")

    elif callback_data == "cancel_event_create":
        await delete_pending_event(user_id) # MODIFIED
        await query.edit_message_text("Event creation cancelled.")

    # --- Event Deletion ---
    elif callback_data == "confirm_event_delete":
        pending_deletion_data = await get_pending_deletion(user_id) # MODIFIED # type: ignore
        if not pending_deletion_data:
            await query.edit_message_text("Confirmation for deletion expired or not found.")
            return
        event_id = pending_deletion_data.get('event_id')
        summary = pending_deletion_data.get('summary', 'the event')
        if not event_id:
            logger.error(f"Missing event_id in pending_deletion_data for user {user_id}")
            await query.edit_message_text("Error: Missing event ID for deletion.")
            await delete_pending_deletion(user_id) # MODIFIED # type: ignore # Clear broken data
            return
        await query.edit_message_text(f"Deleting '{summary}'...")
        success, msg = await gs.delete_calendar_event(user_id, event_id)
        await query.edit_message_text(msg, parse_mode=ParseMode.HTML)
        await delete_pending_deletion(user_id) # MODIFIED # type: ignore # Clear after attempt
        if not success and "Authentication failed" in msg and not await gs.is_user_connected(user_id): # MODIFIED # type: ignore
            logger.info(f"Token potentially cleared for {user_id} during failed delete confirmation.")

    elif callback_data == "cancel_event_delete":
        await delete_pending_deletion(user_id) # MODIFIED # type: ignore
        await query.edit_message_text("Event deletion cancelled.")

    # --- Calendar Access Request Handling ---
    elif callback_data.startswith("approve_access_"):
        request_id = callback_data.split("_")[-1]
        logger.info(f"[REQ_ID: {request_id}] Entered approve_access block at {time.time()}")
        logger.info(f"[REQ_ID: {request_id}] About to call query.answer() at {time.time()}")
        await query.answer() # Moved to the top
        logger.info(f"[REQ_ID: {request_id}] query.answer() completed at {time.time()}")
        
        logger.info(f"[REQ_ID: {request_id}] Calling gs.get_calendar_access_request at {time.time()}")
        request_data = await gs.get_calendar_access_request(request_id) # MODIFIED
        logger.info(f"[REQ_ID: {request_id}] gs.get_calendar_access_request returned at {time.time()}")

        if not request_data:
            await query.edit_message_text("This access request was not found or may have expired.")
            return
        if request_data.get('status') != "pending" and request_data.get('status') != "error_notifying_target":
            await query.edit_message_text(f"This request has already been actioned (status: {request_data.get('status')}).")
            return

        target_user_id = str(user_id) # The user clicking is the target
        if target_user_id != request_data.get('target_user_id'):
            logger.warning(f"User {user_id} tried to approve request {request_id} not meant for them (target: {request_data.get('target_user_id')})")
            await query.edit_message_text("Error: This request is not for you.")
            return

        if not await gs.is_user_connected(int(target_user_id)): # MODIFIED
            await query.edit_message_text("You (target user) need to connect your Google Calendar first via /connect_calendar before approving requests.")
            return
        
        logger.info(f"[REQ_ID: {request_id}] Calling gs.update_calendar_access_request_status at {time.time()}")
        status_updated = await gs.update_calendar_access_request_status(request_id, "approved") # MODIFIED
        logger.info(f"[REQ_ID: {request_id}] gs.update_calendar_access_request_status returned at {time.time()}")

        if status_updated:
            requester_id = request_data['requester_id']
            start_time_iso = request_data['start_time_iso']
            end_time_iso = request_data['end_time_iso']

            logger.info(f"[REQ_ID: {request_id}] Calling gs.get_calendar_events at {time.time()}")
            events = await gs.get_calendar_events(int(target_user_id), start_time_iso, end_time_iso)
            logger.info(f"[REQ_ID: {request_id}] gs.get_calendar_events returned at {time.time()}")

            events_summary_message = f"🗓️ Calendar events for {request_data.get('requester_name', 'them')} " \
                                     f"(from your calendar) for the period:\n"
<<<<<<< HEAD

            # Determine target's timezone for event display to requester
            target_tz_str = gs.get_user_timezone_str(int(target_user_id))
            target_tz = pytz.timezone(target_tz_str) if target_tz_str else pytz.utc # Default to UTC
=======
            
            target_tz_str = await gs.get_user_timezone_str(int(target_user_id)) # MODIFIED
            target_tz = pytz.timezone(target_tz_str) if target_tz_str else pytz.utc
>>>>>>> 4944a885

            if events is None:
                events_summary_message += "Could not retrieve events. There might have been an API error."
            elif not events:
                events_summary_message += "No events found in this period."
            else:
                for event in events:
                    time_str = _format_event_time(event, target_tz)
                    events_summary_message += f"\n- *{html.escape(event.get('summary', 'No Title'))}* ({time_str})"

            try:
                logger.info(f"[REQ_ID: {request_id}] About to send message to requester at {time.time()}")
                await context.bot.send_message(
                    chat_id=requester_id,
                    text=f"🎉 Your calendar access request for {html.escape(request_data.get('target_user_id', 'the user'))} "
                         f"(for period {_format_iso_datetime_for_display(start_time_iso)} to "
                         f"{_format_iso_datetime_for_display(end_time_iso)}) was APPROVED.\n\n"
                         f"{events_summary_message}",
                    parse_mode=ParseMode.MARKDOWN_V2 
                )
                logger.info(f"[REQ_ID: {request_id}] Message sent to requester at {time.time()}")
            except Exception as e:
<<<<<<< HEAD
                logger.error(f"Failed to send approved notification to requester {requester_id} for request {request_id}: {e}")
                # Update request status to indicate error?

=======
                logger.error(f"[REQ_ID: {request_id}] Failed to send approved notification to requester {requester_id}: {e}")
            
            logger.info(f"[REQ_ID: {request_id}] About to edit original message at {time.time()}")
>>>>>>> 4944a885
            await query.edit_message_text(text="Access request APPROVED. The requester has been notified with the events.")
            logger.info(f"[REQ_ID: {request_id}] Original message edited at {time.time()}")
        else:
            await query.edit_message_text("Failed to update request status. Please try again.")

    elif callback_data.startswith("deny_access_"):
        request_id = callback_data.split("_")[-1]
        await query.answer() # Moved to the top
        logger.info(f"User {user_id} (target) attempts to deny access request {request_id}")
        request_data = await gs.get_calendar_access_request(request_id) # MODIFIED

        if not request_data:
            await query.edit_message_text("This access request was not found or may have expired.")
            return
        if request_data.get('status') != "pending" and request_data.get('status') != "error_notifying_target":
            await query.edit_message_text(f"This request has already been actioned (status: {request_data.get('status')}).")
            return

        target_user_id = str(user_id) # The user clicking is the target
        if target_user_id != request_data.get('target_user_id'):
            logger.warning(f"User {user_id} tried to deny request {request_id} not meant for them (target: {request_data.get('target_user_id')})")
            await query.edit_message_text("Error: This request is not for you.")
            return

        if await gs.update_calendar_access_request_status(request_id, "denied"): # MODIFIED
            requester_id = request_data['requester_id']
            try:
                await context.bot.send_message(
                    chat_id=requester_id,
                    text=f"😔 Your calendar access request for user (ID: {html.escape(request_data.get('target_user_id'))}) "
                         f"for the period {_format_iso_datetime_for_display(request_data['start_time_iso'])} to "
                         f"{_format_iso_datetime_for_display(request_data['end_time_iso'])} was DENIED."
                )
            except Exception as e:
                logger.error(f"Failed to send denied notification to requester {requester_id} for request {request_id}: {e}")

            await query.edit_message_text(text="Access request DENIED. The requester has been notified.")
        else:
            await query.edit_message_text("Failed to update request status. Please try again.")

    else:
        await query.answer() # Ensure it's called early for unhandled
        logger.warning(f"Callback: Unhandled callback data: {callback_data}")
        try:
            await query.edit_message_text("Action not understood or expired.")
        except Exception: # query may have expired
            pass


async def error_handler(update: object, context: ContextTypes.DEFAULT_TYPE) -> None:
    """Log Errors caused by Updates."""
    logger.error(f"Exception while handling an update: {context.error}", exc_info=context.error)
    # Add more detailed logging if needed, e.g., context.chat_data, context.user_data
    # Consider using traceback module for full trace
    # import traceback
    # tb_string = traceback.format_exception(None, context.error, context.error.__traceback__)
    # logger.error("\n".join(tb_string))

    if isinstance(update, Update) and update.effective_message:
        try:
            await update.effective_message.reply_text("Sorry, an internal error occurred. Please try again.")
        except Exception as e:
            logger.error(f"Failed to send error message to user: {e}")


# --- NEW /set_timezone Conversation Handler ---
async def set_timezone_start(update: Update, context: ContextTypes.DEFAULT_TYPE) -> int:
    """Starts the /set_timezone conversation."""
    user_id = update.effective_user.id
    logger.info(f"User {user_id} started /set_timezone.")
    current_tz = await gs.get_user_timezone_str(user_id) # MODIFIED
    prompt = "Please tell me your timezone in IANA format (e.g., 'America/New_York', 'Europe/London', 'Asia/Tokyo').\n"
    prompt += "You can find a list here: https://en.wikipedia.org/wiki/List_of_tz_database_time_zones\n\n"
    if current_tz:
        prompt += f"Your current timezone is set to: `{current_tz}`"
    else:
        prompt += "Your timezone is not set yet."

    await update.message.reply_text(prompt, parse_mode=ParseMode.MARKDOWN)
    return ASKING_TIMEZONE  # Transition to the next state


async def received_timezone(update: Update, context: ContextTypes.DEFAULT_TYPE) -> int:
    """Receives potential timezone string, validates, saves, and ends."""
    user_id = update.effective_user.id
    assert update.effective_user is not None, "Effective user should not be None in received_timezone"
    username = update.effective_user.username # Can be None
    timezone_str = update.message.text.strip()
    logger.info(f"User {user_id} (Username: {username}) provided timezone: {timezone_str}")

    try:
        # Validate using pytz
        pytz.timezone(timezone_str)
<<<<<<< HEAD
        # Save using google_services function, now also passing username
        success = gs.set_user_timezone(user_id, timezone_str, username=username)
=======
        # Save using google_services function
        success = await gs.set_user_timezone(user_id, timezone_str) # MODIFIED
>>>>>>> 4944a885
        if success:
            await update.message.reply_text(f"✅ Timezone set to `{timezone_str}` successfully!",
                                            parse_mode=ParseMode.MARKDOWN)
            logger.info(f"Successfully set timezone for user {user_id} (username not stored).")
            return ConversationHandler.END  # End conversation
        else:
            await update.message.reply_text("Sorry, there was an error saving your timezone. Please try again.")
            # Stay in the same state or end? Let's end for simplicity.
            return ConversationHandler.END

    except UnknownTimeZoneError:
        logger.warning(f"Invalid timezone provided by user {user_id}: {timezone_str}")
        await update.message.reply_text(
            f"Sorry, '{timezone_str}' doesn't look like a valid IANA timezone.\n"
            "Please use formats like 'Continent/City' (e.g., 'America/Los_Angeles'). "
            "Check the list: https://en.wikipedia.org/wiki/List_of_tz_database_time_zones\n"
            "Or type /cancel."
        )
        return ASKING_TIMEZONE  # Stay in the same state to allow retry
    except Exception as e:
        logger.error(f"Error processing timezone for user {user_id}: {e}", exc_info=True)
        await update.message.reply_text("An unexpected error occurred. Please try again later or /cancel.")
        return ConversationHandler.END


async def cancel_timezone(update: Update, context: ContextTypes.DEFAULT_TYPE) -> int:
    """Cancels the timezone setting conversation."""
    user_id = update.effective_user.id
    logger.info(f"User {user_id} cancelled timezone setting.")
    await update.message.reply_text("Timezone setup cancelled.")
    return ConversationHandler.END


# === Grocery List Handlers ===

async def glist_add(update: Update, context: ContextTypes.DEFAULT_TYPE) -> None:
    """Adds items to the user's grocery list."""
    user_id = update.effective_user.id
    logger.info(f"User {user_id} attempting to add items to grocery list. Args: {context.args}")

    if not context.args:
        logger.info(f"User {user_id} called /glist_add without items.")
        await update.message.reply_text(
            "Please provide items to add. Usage: /glist_add item1 item2 ..."
        )
        return

    items_to_add = list(context.args) # context.args is a tuple

    if await gs.add_to_grocery_list(user_id, items_to_add): # MODIFIED
        logger.info(f"Successfully added {len(items_to_add)} items for user {user_id}.")
        await update.message.reply_text(
            f"Added: {', '.join(items_to_add)} to your grocery list."
        )
    else:
        logger.error(f"Failed to add items to grocery list for user {user_id}.")
        await update.message.reply_text(
            "Sorry, there was a problem adding items to your grocery list."
        )


async def glist_show(update: Update, context: ContextTypes.DEFAULT_TYPE) -> None:
    """Shows the user's grocery list."""
    user_id = update.effective_user.id
    logger.info(f"User {user_id} requesting to show grocery list.")

    grocery_list = await gs.get_grocery_list(user_id) # MODIFIED

    if grocery_list is None:
        logger.error(f"Failed to retrieve grocery list for user {user_id} (gs returned None).")
        await update.message.reply_text(
            "Sorry, there was an error trying to get your grocery list."
        )
    elif not grocery_list: # Empty list
        logger.info(f"Grocery list is empty for user {user_id}.")
        await update.message.reply_text(
            "🛒 Your grocery list is empty! Add items with /glist_add item1 item2 ..."
        )
    else:
        logger.info(f"Retrieved {len(grocery_list)} items for user {user_id}.")
        message_lines = ["🛒 Your Grocery List:"]
        for item in grocery_list:
            message_lines.append(f"- {html.escape(item)}") # Escape HTML special chars
        
        await update.message.reply_text("\n".join(message_lines), parse_mode=ParseMode.HTML)


async def glist_clear(update: Update, context: ContextTypes.DEFAULT_TYPE) -> None:
    """Clears the user's grocery list."""
    user_id = update.effective_user.id
    logger.info(f"User {user_id} requesting to clear grocery list.")

    if await gs.delete_grocery_list(user_id): # MODIFIED
        logger.info(f"Successfully cleared grocery list for user {user_id}.")
        await update.message.reply_text("🗑️ Your grocery list has been cleared.")
    else:
        logger.error(f"Failed to clear grocery list for user {user_id}.")
        await update.message.reply_text(
            "Sorry, there was a problem clearing your grocery list."
        )<|MERGE_RESOLUTION|>--- conflicted
+++ resolved
@@ -614,7 +614,7 @@
         if service:
             await update.message.reply_text("Calendar already connected!"); return
         else:
-            await update.message.reply_text("Issue with stored connection. Reconnecting..."); 
+            await update.message.reply_text("Issue with stored connection. Reconnecting...");
             await gs.delete_user_token(user_id) # MODIFIED
 
     flow = gs.get_google_auth_flow() # This remains synchronous as it doesn't involve I/O
@@ -846,7 +846,7 @@
         logger.info(f"[REQ_ID: {request_id}] About to call query.answer() at {time.time()}")
         await query.answer() # Moved to the top
         logger.info(f"[REQ_ID: {request_id}] query.answer() completed at {time.time()}")
-        
+
         logger.info(f"[REQ_ID: {request_id}] Calling gs.get_calendar_access_request at {time.time()}")
         request_data = await gs.get_calendar_access_request(request_id) # MODIFIED
         logger.info(f"[REQ_ID: {request_id}] gs.get_calendar_access_request returned at {time.time()}")
@@ -867,7 +867,7 @@
         if not await gs.is_user_connected(int(target_user_id)): # MODIFIED
             await query.edit_message_text("You (target user) need to connect your Google Calendar first via /connect_calendar before approving requests.")
             return
-        
+
         logger.info(f"[REQ_ID: {request_id}] Calling gs.update_calendar_access_request_status at {time.time()}")
         status_updated = await gs.update_calendar_access_request_status(request_id, "approved") # MODIFIED
         logger.info(f"[REQ_ID: {request_id}] gs.update_calendar_access_request_status returned at {time.time()}")
@@ -883,16 +883,9 @@
 
             events_summary_message = f"🗓️ Calendar events for {request_data.get('requester_name', 'them')} " \
                                      f"(from your calendar) for the period:\n"
-<<<<<<< HEAD
-
-            # Determine target's timezone for event display to requester
-            target_tz_str = gs.get_user_timezone_str(int(target_user_id))
-            target_tz = pytz.timezone(target_tz_str) if target_tz_str else pytz.utc # Default to UTC
-=======
             
             target_tz_str = await gs.get_user_timezone_str(int(target_user_id)) # MODIFIED
             target_tz = pytz.timezone(target_tz_str) if target_tz_str else pytz.utc
->>>>>>> 4944a885
 
             if events is None:
                 events_summary_message += "Could not retrieve events. There might have been an API error."
@@ -911,19 +904,13 @@
                          f"(for period {_format_iso_datetime_for_display(start_time_iso)} to "
                          f"{_format_iso_datetime_for_display(end_time_iso)}) was APPROVED.\n\n"
                          f"{events_summary_message}",
-                    parse_mode=ParseMode.MARKDOWN_V2 
+                    parse_mode=ParseMode.MARKDOWN_V2
                 )
                 logger.info(f"[REQ_ID: {request_id}] Message sent to requester at {time.time()}")
             except Exception as e:
-<<<<<<< HEAD
-                logger.error(f"Failed to send approved notification to requester {requester_id} for request {request_id}: {e}")
-                # Update request status to indicate error?
-
-=======
                 logger.error(f"[REQ_ID: {request_id}] Failed to send approved notification to requester {requester_id}: {e}")
-            
+
             logger.info(f"[REQ_ID: {request_id}] About to edit original message at {time.time()}")
->>>>>>> 4944a885
             await query.edit_message_text(text="Access request APPROVED. The requester has been notified with the events.")
             logger.info(f"[REQ_ID: {request_id}] Original message edited at {time.time()}")
         else:
@@ -1017,13 +1004,8 @@
     try:
         # Validate using pytz
         pytz.timezone(timezone_str)
-<<<<<<< HEAD
-        # Save using google_services function, now also passing username
-        success = gs.set_user_timezone(user_id, timezone_str, username=username)
-=======
         # Save using google_services function
         success = await gs.set_user_timezone(user_id, timezone_str) # MODIFIED
->>>>>>> 4944a885
         if success:
             await update.message.reply_text(f"✅ Timezone set to `{timezone_str}` successfully!",
                                             parse_mode=ParseMode.MARKDOWN)
