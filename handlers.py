# handlers.py
import html
import logging
import time # Added for timestamp logging
from datetime import datetime, timedelta, timezone # Ensure datetime is imported from datetime
from dateutil import parser as dateutil_parser # type: ignore
from telegram import Update, InlineKeyboardButton, InlineKeyboardMarkup, KeyboardButton, ReplyKeyboardMarkup, KeyboardButtonRequestUsers
from telegram.ext import ContextTypes, ConversationHandler
from telegram.constants import ParseMode
# Timezone libraries
import pytz
from pytz.exceptions import UnknownTimeZoneError

import config
import google_services as gs  # For Calendar and Auth services
from google_services import add_pending_event, get_pending_event, delete_pending_event, add_pending_deletion, get_pending_deletion, delete_pending_deletion
from handler.message_formatter import create_final_message
from llm import llm_service
from llm.agent import initialize_agent
from time_util import format_to_nice_date
from utils import _format_event_time, escape_markdown_v2

logger = logging.getLogger(__name__)

# Define history constants
MAX_HISTORY_TURNS = 10  # Remember last 10 back-and-forth turns
MAX_HISTORY_MESSAGES = MAX_HISTORY_TURNS * 2
ASKING_TIMEZONE = range(1)


# === Helper Function ===

# === Helper Function ===
def _format_iso_datetime_for_display(iso_string: str, target_tz_str: str | None = None) -> str:
    """
    Formats an ISO datetime string for display, optionally converting to a target timezone.
    """
    try:
        dt_object = dateutil_parser.isoparse(iso_string)
        if target_tz_str:
            try:
                target_tz = pytz.timezone(target_tz_str)
                dt_object = dt_object.astimezone(target_tz)
                return dt_object.strftime('%Y-%m-%d %I:%M %p %Z')
            except UnknownTimeZoneError:
                logger.warning(f"Unknown timezone string '{target_tz_str}'. Falling back to UTC display.")
                dt_object = dt_object.astimezone(pytz.utc)
                return dt_object.strftime('%Y-%m-%d %I:%M %p UTC')
        # If no target_tz_str, format as is, ensuring it's identifiable (e.g. UTC if offset is Z)
        if dt_object.tzinfo:
            return dt_object.strftime('%Y-%m-%d %I:%M %p %Z') # Includes timezone if available
        else: # Naive datetime, assume UTC for clarity or raise error
            # For this bot, naive datetimes from LLM parsing should ideally be UTC or have offset.
            # If truly naive, it's ambiguous. Defaulting to show it as is with a note or UTC.
            return dt_object.strftime('%Y-%m-%d %I:%M %p (Timezone not specified, assumed UTC)')

    except ValueError:
        logger.error(f"Could not parse ISO string: {iso_string}")
        return iso_string # Return original if parsing fails


async def _get_user_tz_or_prompt(update: Update, context: ContextTypes.DEFAULT_TYPE) -> pytz.BaseTzInfo | None:
    """Gets user timezone object or prompts them to set it, returning None if prompt sent."""
    user_id = update.effective_user.id
    assert update.message is not None, "Update message should not be None for _get_user_tz_or_prompt"
    tz_str = await gs.get_user_timezone_str(user_id) # MODIFIED
    if tz_str:
        try:
            return pytz.timezone(tz_str)
        except UnknownTimeZoneError:
            logger.warning(f"Invalid timezone '{tz_str}' found in DB for user {user_id}. Prompting.")
            # Optionally delete invalid tz from DB here
    # If no valid timezone found
    await update.message.reply_text(
        "Please set your timezone first using the /set_timezone command so I can understand times correctly.")
    return None


# === Core Action Handlers (Internal) ===

async def _handle_general_chat(update: Update, context: ContextTypes.DEFAULT_TYPE, text: str):
    """Handles general chat messages, managing conversation history."""
    user_id = update.effective_user.id
    logger.info(f"Handling GENERAL_CHAT for user {user_id} with history")

    # 1. Retrieve or initialize history from user_data
    # user_data is a dict unique to each user in each chat
    if 'llm_history' not in context.user_data:
        context.user_data['llm_history'] = []
    history: list[dict] = context.user_data['llm_history']

    # 2. Add current user message to history (using the simple structure for storage)
    history.append({'role': 'user', 'content': text})

    # 3. Call LLM service with history
    response_text = await llm_service.get_chat_response(history)  # Pass the history

    # 4. Process response and update history
    if response_text:
        await update.message.reply_text(response_text)
        # Add bot's response to history
        history.append({'role': 'model', 'content': response_text})
    else:
        # Handle LLM failure or blocked response
        await update.message.reply_text("Sorry, I couldn't process that chat message right now.")
        # Remove the last user message from history if the bot failed to respond
        if history and history[-1]['role'] == 'user':
            history.pop()

    # 5. Trim history to MAX_HISTORY_MESSAGES (e.g., 20 messages for 10 turns)
    if len(history) > MAX_HISTORY_MESSAGES:
        logger.debug(f"Trimming history for user {user_id} from {len(history)} to {MAX_HISTORY_MESSAGES}")
        # Keep the most recent messages
        context.user_data['llm_history'] = history[-MAX_HISTORY_MESSAGES:]
        # Alternative: history = history[-MAX_HISTORY_MESSAGES:] # Reassign if not using user_data directly


async def _handle_calendar_summary(update: Update, context: ContextTypes.DEFAULT_TYPE, parameters: dict):
    """Handles CALENDAR_SUMMARY intent using user's timezone."""
    user_id = update.effective_user.id
    logger.info(f"Handling CALENDAR_SUMMARY for user {user_id}")

    user_tz = await _get_user_tz_or_prompt(update, context)
    if not user_tz: return  # Stop if user needs to set timezone

    time_period_str = parameters.get("time_period", "today")
    await update.message.reply_text(f"Okay, checking your calendar for '{time_period_str}'...")

    # 1. Parse date range using LLM with local time context
    now_local = datetime.now(user_tz)
    parsed_range = await llm_service.parse_date_range_llm(time_period_str, now_local.isoformat())

    start_date, end_date = None, None
    display_period_str = time_period_str

    if parsed_range:
        try:
            # Parse ISO strings (which have offset/Z)
            start_date = dateutil_parser.isoparse(parsed_range['start_iso'])
            end_date = dateutil_parser.isoparse(parsed_range['end_iso'])
            # Convert to user's timezone for accurate day/week boundaries if needed,
            # although passing ISO with offset to Google API often works well.
            # For calculating *local* start/end of day, we need user_tz
            # Example: If user asks for "today"
            if time_period_str.lower() == "today":
                start_date = now_local.replace(hour=0, minute=0, second=0, microsecond=0)
                end_date = now_local.replace(hour=23, minute=59, second=59, microsecond=999999)
            # Need more sophisticated logic for "next week", "this weekend" based on user_tz

        except ValueError as e:
            logger.error(...); start_date = None

    if start_date is None or end_date is None:
        logger.warning(f"Date range parsing failed/fallback for '{time_period_str}'. Using local today.")
        await update.message.reply_text(
            f"Had trouble with '{time_period_str}', showing today ({now_local.strftime('%Y-%m-%d')}) instead.")
        start_date = now_local.replace(hour=0, minute=0, second=0, microsecond=0)
        end_date = now_local.replace(hour=23, minute=59, second=59, microsecond=999999)
        display_period_str = f"today ({now_local.strftime('%Y-%m-%d')})"

    if end_date <= start_date: end_date = start_date.replace(hour=23, minute=59, second=59,
                                                             microsecond=999999);  # Ensure valid range

    # 2. Fetch events (using the calculated datetimes, which are now timezone-aware)
    events = await gs.get_calendar_events(user_id, time_min=start_date, time_max=end_date)

    # 3. Format and send response
    if events is None: await update.message.reply_text("Sorry, couldn't fetch events."); return
    if not events: await update.message.reply_text(f"No events found for '{display_period_str}'."); return

    summary_lines = [f"🗓️ Events for {display_period_str} (Times in {user_tz.zone}):"]
    for event in events:
        time_str = _format_event_time(event, user_tz)  # Pass user_tz for formatting
        summary_lines.append(f"- *{event.get('summary', 'No Title')}* ({time_str})")
    await update.message.reply_text("\n".join(summary_lines), parse_mode=ParseMode.MARKDOWN)


async def _handle_calendar_create(update: Update, context: ContextTypes.DEFAULT_TYPE, parameters: dict):
    """Handles CALENDAR_CREATE intent using user's timezone."""
    user_id = update.effective_user.id
    logger.info(f"Handling CALENDAR_CREATE for user {user_id}")

    user_tz = await _get_user_tz_or_prompt(update, context)
    if not user_tz: return

    event_description = parameters.get("event_description")
    if not event_description: logger.error(...); await update.message.reply_text(...); return

    await update.message.reply_text("Okay, processing that event...")

    # 1. Extract details using LLM with local time context
    now_local = datetime.now(user_tz)
    event_details = await llm_service.extract_event_details_llm(event_description, now_local.isoformat())

    if not event_details: await update.message.reply_text(...); return

    # 2. Prepare confirmation (parsing dates needs care)
    try:
        summary = event_details.get('summary')
        start_str = event_details.get('start_time')  # ISO string from LLM (should have offset)
        if not summary or not start_str: raise ValueError("Missing essential details")

        # Parse ISO string into aware datetime object
        start_dt = dateutil_parser.isoparse(start_str)
        # Convert to user's timezone for consistent display/handling if needed
        # start_dt_local = start_dt.astimezone(user_tz)

        end_str = event_details.get('end_time')
        end_dt = dateutil_parser.isoparse(end_str) if end_str else None
        # end_dt_local = end_dt.astimezone(user_tz) if end_dt else None

        # Default end time based on start time
        final_end_dt = end_dt if end_dt else start_dt + timedelta(hours=1)
        if final_end_dt <= start_dt: final_end_dt = start_dt + timedelta(hours=1)
        # final_end_dt_local = final_end_dt.astimezone(user_tz)

        # Prepare data for Google API: MUST include timeZone field
        google_event_data = {
            'summary': summary, 'location': event_details.get('location'),
            'description': event_details.get('description'),
            'start': {'dateTime': start_dt.isoformat(), 'timeZone': user_tz.zone},  # Add IANA timeZone
            'end': {'dateTime': final_end_dt.isoformat(), 'timeZone': user_tz.zone},  # Add IANA timeZone
        }

        # Format confirmation message using the parsed (and potentially timezone-converted) times
        start_confirm = start_dt.astimezone(user_tz).strftime('%a, %b %d, %Y at %I:%M %p %Z')  # Display in local TZ
        end_confirm = final_end_dt.astimezone(user_tz).strftime('%a, %b %d, %Y at %I:%M %p %Z')
        confirm_text = f"Create this event?\n\n" \
                       f"<b>Summary:</b> {summary}\n<b>Start:</b> {start_confirm}\n" \
                       f"<b>End:</b> {end_confirm}\n<b>Desc:</b> {event_details.get('description', 'N/A')}\n" \
                       f"<b>Loc:</b> {event_details.get('location', 'N/A')}"

        if await add_pending_event(user_id, google_event_data): # MODIFIED
            keyboard = [[InlineKeyboardButton("✅ Confirm", callback_data="confirm_event_create"),
                         InlineKeyboardButton("❌ Cancel", callback_data="cancel_event_create")]]
            reply_markup = InlineKeyboardMarkup(keyboard)
            logger.debug(f"Pending event data stored for user {user_id}: {google_event_data}. Confirmation text: {confirm_text}")
            await update.message.reply_html(confirm_text, reply_markup=reply_markup)
        else:
            logger.error(f"Failed to store pending event for user {user_id} in Firestore.")
            await update.message.reply_text("Sorry, there was an issue preparing your event. Please try again.")

    except Exception as e:
        logger.error(f"Error preparing create confirmation for user {user_id}: {e}", exc_info=True)
        await update.message.reply_text(
            "Sorry, I had trouble processing the event details (e.g., date/time format). Please try phrasing it "
            "differently.")


async def _handle_calendar_delete(update: Update, context: ContextTypes.DEFAULT_TYPE, parameters: dict):
    """Handles CALENDAR_DELETE intent using user's timezone."""
    user_id = update.effective_user.id
    logger.info(f"Handling CALENDAR_DELETE for user {user_id}")

    user_tz = await _get_user_tz_or_prompt(update, context)
    if not user_tz: return

    event_description = parameters.get("event_description")
    if not event_description: logger.error(...); await update.message.reply_text(...); return

    await update.message.reply_text(f"Okay, looking for events matching '{event_description[:50]}...'")

    # 1. Determine search window using LLM with local time context
    now_local = datetime.now(user_tz)
    parsed_range = await llm_service.parse_date_range_llm(event_description, now_local.isoformat())
    search_start, search_end = None, None
    if parsed_range:
        try:
            search_start = dateutil_parser.isoparse(parsed_range['start_iso']); search_end = dateutil_parser.isoparse(
                parsed_range['end_iso']); search_start -= timedelta(minutes=1); search_end += timedelta(minutes=1)
        except ValueError:
            search_start = None
    if not search_start: now = datetime.now(timezone.utc); search_start = now.replace(hour=0, minute=0, second=0,
                                                                                      microsecond=0); search_end = now + timedelta(
        days=3)
    logger.info(f"Delete search window: {search_start.isoformat()} to {search_end.isoformat()}")

    # 2. Fetch potential events (gs)
    potential_events = await gs.get_calendar_events(user_id, time_min=search_start, time_max=search_end, max_results=25)

    if potential_events is None: await update.message.reply_text("Sorry, couldn't search your calendar now."); return
    if not potential_events: await update.message.reply_text(
        f"Didn't find any events around that time matching '{event_description[:50]}...'."); return

    # 3. Ask LLM service to find the best match
    logger.info(f"Asking LLM to match '{event_description}' against {len(potential_events)} candidates.")
    await update.message.reply_text("Analyzing potential matches...")
    match_result = await llm_service.find_event_match_llm(event_description, potential_events)

    if match_result is None: await update.message.reply_text("Sorry, had trouble analyzing potential matches."); return

    # 4. Process LLM result
    match_type = match_result.get('match_type')
    if match_type == 'NONE':
        await update.message.reply_text(
            f"Couldn't confidently match an event to '{event_description[:50]}...'. Can you be more specific?")
    elif match_type == 'SINGLE':
        event_index = match_result.get('event_index')
        if not (isinstance(event_index, int) and 0 <= event_index < len(potential_events)):
            logger.error(f"Handler received invalid event_index {event_index} from LLM matching.")
            await update.message.reply_text("Sorry, internal error identifying the matched event.")
            return

        event_to_delete = potential_events[event_index]
        event_id = event_to_delete.get('id')
        event_summary = event_to_delete.get('summary', 'No Title')
        time_confirm = _format_event_time(event_to_delete, user_tz)

        if not event_id: logger.error(f"Matched event missing ID: {event_to_delete}"); await update.message.reply_text(
            "Sorry, internal error retrieving event ID."); return

        confirm_text = f"Delete this event?\n\n<b>{event_summary}</b>\n({time_confirm})"
        pending_deletion_data = {'event_id': event_id, 'summary': event_summary}
        if await add_pending_deletion(user_id, pending_deletion_data): # MODIFIED
            keyboard = [[InlineKeyboardButton("✅ Yes, Delete", callback_data="confirm_event_delete"),
                         InlineKeyboardButton("❌ No, Cancel", callback_data="cancel_event_delete")]]
            reply_markup = InlineKeyboardMarkup(keyboard)
            await update.message.reply_html(confirm_text, reply_markup=reply_markup)
        else:
            logger.error(f"Failed to store pending deletion for user {user_id} in Firestore.")
            await update.message.reply_text("Sorry, there was an issue preparing for event deletion. Please try again.")

    elif match_type == 'MULTIPLE':
        await update.message.reply_text(
            "Found multiple events that might match. Please be more specific (e.g., include exact time or more title details).")


# === Telegram Update Handlers ===

async def start(update: Update, context: ContextTypes.DEFAULT_TYPE) -> None:
    """Sends a welcome message."""
    user = update.effective_user
    logger.info(f"User {user.id} ({user.username}) started the bot.")
    await update.message.reply_html(
        f"Hi {user.mention_html()}!\n\n"
        "I'm your Calendar Assistant.\n"
        "Try asking:\n"
        "- 'What's on my calendar tomorrow?'\n"
        "- 'Show me next week'\n"
        "- 'Schedule lunch with Sarah Tuesday at 1pm'\n"
        "- 'Delete team meeting Thursday morning'\n"
        "- Manage your shopping with `/glist_show`\n\n" # Added grocery list example
        "Use /connect_calendar to link your Google Account.\n"
        "Type /help for more commands.",
        disable_web_page_preview=True
    )


async def help_command(update: Update, context: ContextTypes.DEFAULT_TYPE) -> None:
    """Sends a help message listing commands."""
    logger.info(f"User {update.effective_user.id} requested help.")
    help_text = """
    You can talk to me naturally! Try things like:
    - `What's happening this weekend?`
    - `Summarize my Friday`
    - `Schedule team sync Wednesday 11 AM - 12 PM`
    - `Cancel the 3pm meeting tomorrow`
    - `Delete dentist appointment next month`

    Or use these commands:
    /start - Welcome message.
    /connect_calendar - Authorize access to your Google Calendar.
    /my_status - Check if your calendar is connected.
    /set_timezone - Set your timezone for accurate event times.
    /disconnect_calendar - Revoke access to your calendar.
    /summary `[time period]` - Explicitly request a summary.
    /glist_add `<item1> [item2 ...]` - Adds items to your grocery list.
    /glist_show - Shows your current grocery list.
    /glist_clear - Clears your entire grocery list.
    /request_access `<time_period>` - Request calendar access from another user for a specific period.
    /help - Show this help message.
    """
    await update.message.reply_text(help_text, parse_mode=ParseMode.MARKDOWN)


async def request_calendar_access_command(update: Update, context: ContextTypes.DEFAULT_TYPE) -> None:
    """
    Handles the /request_access command.
    Step 1: Parses time period and prompts user to select a target user.
    Expected format: /request_access <natural language time period>
    Example: /request_access tomorrow from 10am to 2pm
    """
    assert update.effective_user is not None, "Effective user should not be None"
    assert update.message is not None, "Update message should not be None"
    assert context.user_data is not None, "Context user_data should not be None"

    requester_id = update.effective_user.id
    logger.info(f"User {requester_id} initiated /request_access (Step 1) with args: {context.args}")

    if not context.args:
        await update.message.reply_text(
            "Usage: /request_access <time period description>\n"
            "Example: /request_access tomorrow 10am to 2pm"
        )
        return

    time_period_str = " ".join(context.args)

    # 1. Check if requester is connected to Google Calendar
    if not await gs.is_user_connected(requester_id): # MODIFIED
        await update.message.reply_text("You need to connect your Google Calendar first. Use /connect_calendar.")
        return

    # 2. Parse the time period
    requester_tz = await _get_user_tz_or_prompt(update, context)
    if not requester_tz: # _get_user_tz_or_prompt already sent a message
        return

    now_local_requester = datetime.now(requester_tz)
    parsed_range = await llm_service.parse_date_range_llm(time_period_str, now_local_requester.isoformat())

    if not parsed_range or 'start_iso' not in parsed_range or 'end_iso' not in parsed_range:
        await update.message.reply_text(
            f"Sorry, I couldn't understand the time period: '{html.escape(time_period_str)}'. "
            "Please try being more specific, e.g., 'tomorrow from 10am to 2pm' or 'next Monday'."
        )
        return

    start_time_iso = parsed_range['start_iso']
    end_time_iso = parsed_range['end_iso']

    # Store parsed period in user_data for the next step (handling UsersShared)
    context.user_data['calendar_request_period'] = {
        'original': time_period_str,
        'start_iso': start_time_iso,
        'end_iso': end_time_iso
    }

    # Log the parsed times for verification
    try:
        start_dt_req_tz = dateutil_parser.isoparse(start_time_iso).astimezone(requester_tz)
        end_dt_req_tz = dateutil_parser.isoparse(end_time_iso).astimezone(requester_tz)
        logger.info(f"User {requester_id} stored time period for calendar request: {start_dt_req_tz.strftime('%Y-%m-%d %H:%M:%S %Z')} to {end_dt_req_tz.strftime('%Y-%m-%d %H:%M:%S %Z')}")
    except Exception as e:
        logger.error(f"Error formatting parsed dates for logging (user {requester_id}): {e}")

    # 3. Send "Select User" prompt with KeyboardButtonRequestUsers
    keyboard_request_id = int(datetime.now().timestamp())
    context.user_data['select_user_request_id'] = keyboard_request_id

    button_request_users_config = KeyboardButtonRequestUsers(
        request_id=keyboard_request_id,
        user_is_bot=False,
        max_quantity=1
    )
    button_select_user = KeyboardButton(
        text="Select User To Request Access From",
        request_users=button_request_users_config
    )
    reply_markup = ReplyKeyboardMarkup(
        keyboard=[[button_select_user]],
        resize_keyboard=True,
        one_time_keyboard=True
    )

    await update.message.reply_text(
        "Okay, I have the time period: "
        f"\"<b>{html.escape(time_period_str)}</b>\".\n"
        "Now, please select the user you want to request calendar access from using the button below.",
        reply_markup=reply_markup,
        parse_mode=ParseMode.HTML
    )
    logger.info(f"User {requester_id} prompted to select target user for calendar access request (KB request ID: {keyboard_request_id}).")


async def users_shared_handler(update: Update, context: ContextTypes.DEFAULT_TYPE) -> None:
    """
    Handles the response from KeyboardButtonRequestUsers.
    This is Step 2 of the calendar access request flow.
    """
    assert update.effective_user is not None, "Effective user (requester) should not be None"
    assert update.message is not None, "Update message should not be None for users_shared"
    assert update.message.users_shared is not None, "users_shared should not be None"
    assert context.user_data is not None, "Context user_data should not be None"

    requester_id = str(update.effective_user.id)
    requester_name = update.effective_user.first_name or "User" # Fallback for requester name
    requester_username = update.effective_user.username # May be None

    received_request_id = update.message.users_shared.request_id
    expected_request_id = context.user_data.get('select_user_request_id')

    logger.info(f"User {requester_id} shared users for keyboard request ID {received_request_id}. Expecting: {expected_request_id}")

    # Remove the reply keyboard as soon as possible.
    # We need to send a new message to do this if the users_shared update doesn't allow direct reply_markup removal.
    # A simple ack message is fine.
    # Note: The `update.message.reply_text` here is associated with the `users_shared` status update,
    # not a new command from the user. It effectively sends a new message to the chat.
    from telegram import ReplyKeyboardRemove # Local import for clarity
    await update.message.reply_text("Processing your selection...", reply_markup=ReplyKeyboardRemove())


    if expected_request_id is None or received_request_id != expected_request_id:
        logger.warning(
            f"User {requester_id} triggered UsersShared with unexpected/expired request_id: "
            f"Received {received_request_id}, expected {expected_request_id}."
        )
        # Send message via context.bot as update.message might not be suitable for a new message here
        await context.bot.send_message(chat_id=requester_id, text="This user selection is unexpected or has expired. Please try the /request_access command again.")
        return

    if not update.message.users_shared.users:
        logger.warning(f"User {requester_id} used user picker but shared no users for request_id {received_request_id}.")
        await context.bot.send_message(chat_id=requester_id, text="No user was selected. Please try again if you want to request access.")
        # Clear data as the flow is aborted
        context.user_data.pop('select_user_request_id', None)
        context.user_data.pop('calendar_request_period', None)
        return

    target_user = update.message.users_shared.users[0]
    target_user_id = str(target_user.user_id)
    # Use target_user.first_name, and if not available, try target_user.username, then a generic fallback.
    target_user_first_name = target_user.first_name or target_user.username or f"User ID {target_user_id}"


    request_period_data = context.user_data.get('calendar_request_period')

    # Clear temporary data now that we have the target user and period
    context.user_data.pop('select_user_request_id', None)
    context.user_data.pop('calendar_request_period', None)

    if not request_period_data:
        logger.error(f"User {requester_id}: calendar_request_period missing after user selection for target {target_user_id}.")
        await context.bot.send_message(chat_id=requester_id, text="Something went wrong, I don't have the time period for your request. Please start over with /request_access.")
        return

    start_iso = request_period_data['start_iso']
    end_iso = request_period_data['end_iso']
    original_period_str = request_period_data['original']

    if target_user_id == requester_id:
        await context.bot.send_message(chat_id=requester_id, text="You cannot request calendar access from yourself. Please try again with a different user.")
        return

    logger.info(f"User {requester_id} selected target user {target_user_id} ({target_user_first_name}) for period '{original_period_str}'")

    # Store Access Request in Firestore
    request_doc_id = await gs.add_calendar_access_request( # MODIFIED
        requester_id=requester_id,
        requester_name=requester_name,
        target_user_id=target_user_id,
        start_time_iso=start_iso,
        end_time_iso=end_iso
    )

    if not request_doc_id:
        await context.bot.send_message(chat_id=requester_id, text="Sorry, there was an internal error trying to store your access request. Please try again later.")
        return

    # Inform Requester
    await context.bot.send_message(
        chat_id=requester_id,
        text=f"Great! Your calendar access request for '<b>{html.escape(original_period_str)}</b>' "
             f"has been sent to <b>{html.escape(target_user_first_name)}</b>."
             f" (Request ID: `{request_doc_id}`)", # Added request ID for requester's reference
        parse_mode=ParseMode.HTML
    )

    # Notify Target User
    target_user_tz_str = await gs.get_user_timezone_str(int(target_user_id)) # MODIFIED # Fetch target's TZ for display
    start_display_for_target = _format_iso_datetime_for_display(start_iso, target_user_tz_str)
    end_display_for_target = _format_iso_datetime_for_display(end_iso, target_user_tz_str)

    # Get target user's Telegram username if available (from the shared user object)
    target_telegram_username = target_user.username or "N/A"


    target_message = (
        f"🔔 Calendar Access Request\n\n"
        f"User <b>{html.escape(requester_name)}</b> (Telegram: @{requester_username or 'N/A'}) "
        f"would like to view your calendar events for the period:\n"
        f"<b>From:</b> {start_display_for_target}\n"
        f"<b>To:</b>   {end_display_for_target}\n"
        f"(Original request from user: \"<i>{html.escape(original_period_str)}</i>\")\n\n"
        f"Do you approve this request?"
    )

    inline_keyboard = [
        [
            InlineKeyboardButton("✅ Approve Access", callback_data=f"approve_access_{request_doc_id}"),
            InlineKeyboardButton("❌ Deny Access", callback_data=f"deny_access_{request_doc_id}")
        ]
    ]
    inline_reply_markup = InlineKeyboardMarkup(inline_keyboard)

    try:
        await context.bot.send_message(
            chat_id=target_user_id,
            text=target_message,
            reply_markup=inline_reply_markup,
            parse_mode=ParseMode.HTML
        )
        logger.info(f"Sent access request notification (ID: {request_doc_id}) to target user {target_user_id}.")
    except Exception as e:
        logger.error(f"Failed to send access request notification to target user {target_user_id} for request {request_doc_id}: {e}", exc_info=True)
        # Inform requester
        await context.bot.send_message(
             chat_id=requester_id,
             text=f"I've stored your request for <b>{html.escape(target_user_first_name)}</b> (Request ID: `{request_doc_id}`), "
                  "but I couldn't send them a direct notification. This can happen if they haven't started a chat with me, "
                  "or if they have blocked the bot. You might need to share the Request ID with them manually.",
             parse_mode=ParseMode.HTML
        )
        await gs.update_calendar_access_request_status(request_doc_id, "error_notifying_target") # MODIFIED


async def connect_calendar(update: Update, context: ContextTypes.DEFAULT_TYPE) -> None:
    """Starts the Google Calendar OAuth flow."""
    user_id = update.effective_user.id
    logger.info(f"User {user_id} initiated calendar connection.")
    if await gs.is_user_connected(user_id): # MODIFIED
        service = await gs._build_calendar_service_client(user_id) # MODIFIED
        if service:
            await update.message.reply_text("Calendar already connected!"); return
        else:
            await update.message.reply_text("Issue with stored connection. Reconnecting...");
            await gs.delete_user_token(user_id) # MODIFIED

    flow = gs.get_google_auth_flow() # This remains synchronous as it doesn't involve I/O
    if not flow: await update.message.reply_text("Error setting up connection."); return

    state = await gs.generate_oauth_state(user_id) # MODIFIED
    if not state: await update.message.reply_text("Error generating secure state."); return

    auth_url, _ = flow.authorization_url(access_type='offline', prompt='consent', state=state)
    keyboard = [[InlineKeyboardButton("Connect Google Calendar", url=auth_url)]]
    reply_markup = InlineKeyboardMarkup(keyboard)
    await update.message.reply_text("Click to connect your Google Calendar:", reply_markup=reply_markup)


async def my_status(update: Update, context: ContextTypes.DEFAULT_TYPE) -> None:
    """Checks connection status."""
    user_id = update.effective_user.id
    if await gs.is_user_connected(user_id): # MODIFIED
        service = await gs._build_calendar_service_client(user_id) # MODIFIED
        if service:
            await update.message.reply_text("✅ Calendar connected & credentials valid.")
        else:
            await update.message.reply_text(
                "⚠️ Calendar connected, but credentials invalid. Try /disconnect_calendar and /connect_calendar.")
    else:
        await update.message.reply_text("❌ Calendar not connected. Use /connect_calendar.")


async def disconnect_calendar(update: Update, context: ContextTypes.DEFAULT_TYPE) -> None:
    """Removes user's stored credentials."""
    user_id = update.effective_user.id
    deleted = await gs.delete_user_token(user_id) # MODIFIED
    # Clear any pending states associated with the user from Firestore
    await delete_pending_event(user_id) # MODIFIED
    await delete_pending_deletion(user_id) # MODIFIED
    logger.info(f"Cleared pending event and deletion data for user {user_id} during disconnect.")
    await update.message.reply_text("Calendar connection removed." if deleted else "Calendar wasn't connected.")


async def summary_command(update: Update, context: ContextTypes.DEFAULT_TYPE) -> None:
    """Handles the explicit /summary command."""
    user_id = update.effective_user.id
    logger.info(f"User {user_id} used /summary command. Args: {context.args}")
    if not await gs.is_user_connected(user_id): # MODIFIED
        await update.message.reply_text("Please connect calendar first (/connect_calendar).");
        return
    time_period_str = " ".join(context.args) if context.args else "today"
    await _handle_calendar_summary(update, context, {"time_period": time_period_str})  # Pass params dict


async def handle_message(update: Update, context: ContextTypes.DEFAULT_TYPE) -> None:
    """Handles non-command messages by invoking the LangChain agent."""
    if not update.message or not update.message.text:
        logger.warning("handle_message received update without message text.")
        return
    user_id = update.effective_user.id
    text = update.message.text
    logger.info(f"Agent Handler: Received message from user {user_id}: '{text[:50]}...'")

    # 1. Check connection status
    if not await gs.is_user_connected(user_id): # MODIFIED
        await update.message.reply_text("Please connect your Google Calendar first using /connect_calendar.")
        return

    # 2. Get user timezone (prompt if needed)
    user_timezone_str = await gs.get_user_timezone_str(user_id) # MODIFIED
    if not user_timezone_str:
        # Instead of blocking, maybe default and inform? Or stick to blocking.
        # Let's default to UTC for agent calls if not set, but inform user.
        user_timezone_str = 'UTC'
        await update.message.reply_text(
            "Note: Your timezone isn't set. Using UTC. Use /set_timezone for accurate local times.")
        # Alternative: Block until set
        # await update.message.reply_text("Please set timezone first (/set_timezone).")
        # return

    # 3. Retrieve/Initialize conversation history from context.user_data
    if 'lc_history' not in context.user_data:
        context.user_data['lc_history'] = []
    chat_history: list[dict] = context.user_data['lc_history']  # Stores {'role': '...', 'content': '...'}

    # Add current user message to simple history list
    chat_history.append({'role': 'user', 'content': text})

    # 4. Initialize Agent Executor (with user context and history)
    try:
        # Pass the simple history list; the initialize function converts it for LangChain memory
        agent_executor = initialize_agent(user_id, user_timezone_str, chat_history)
    except Exception as e:
        logger.error(f"Failed to initialize agent for user {user_id}: {e}", exc_info=True)
        await update.message.reply_text("Sorry, there was an error setting up the AI agent.")
        chat_history.pop()  # Remove user message if agent failed to init
        return

    # 5. Invoke Agent Executor
    await update.message.chat.send_action(action="typing")  # Indicate thinking
    try:
        # Use ainvoke for async execution
        # Input structure depends on the prompt template (e.g., 'input' key)
        response = await agent_executor.ainvoke({
            "input": text
            # chat_history is handled by the memory object passed to AgentExecutor
        })
        agent_response = response.get('output', "Sorry, I didn't get a response.")

    except Exception as e:
        logger.error(f"Agent execution error for user {user_id}: {e}", exc_info=True)
        agent_response = "Sorry, an error occurred while processing your request with the agent."
        chat_history.pop()  # Remove user message if agent failed

        # --- Send Response & Check for Pending Actions ---
    final_message_to_send = agent_response  # Start with agent's direct output
    reply_markup = None

    # Check for pending event creation
    pending_event_data = await get_pending_event(user_id) # MODIFIED
    if pending_event_data:
        logger.info(f"Pending event create found for user {user_id} from Firestore. Formatting confirmation.")
        try:
            user_tz = pytz.timezone(user_timezone_str if user_timezone_str else 'UTC')
            final_message_to_send = await create_final_message(pending_event_data)
            keyboard = [[InlineKeyboardButton("✅ Confirm Create", callback_data="confirm_event_create"),
                         InlineKeyboardButton("❌ Cancel Create", callback_data="cancel_event_create")]]
            reply_markup = InlineKeyboardMarkup(keyboard)
        except Exception as e:
            logger.error(f"Error formatting create confirmation in handler from Firestore data: {e}", exc_info=True)
            final_message_to_send = f"Error preparing event confirmation: {e}. Please try again."
            await delete_pending_event(user_id) # MODIFIED # Clear broken pending data
    else:
        # Only check for pending deletion if no pending creation
        pending_deletion_data = await get_pending_deletion(user_id) # MODIFIED
        if pending_deletion_data:
            logger.info(f"Pending event delete found for user {user_id} from Firestore. Formatting confirmation.")
            event_id_to_delete = pending_deletion_data.get('event_id')
            # Fetch full event details again to ensure the summary and time are current and correctly formatted
            event_details_for_confirm = await gs.get_calendar_event_by_id(user_id, event_id_to_delete)

            if event_details_for_confirm:
                try:
                    user_tz = pytz.timezone(user_timezone_str if user_timezone_str else 'UTC')
                    summary = event_details_for_confirm.get('summary', 'this event')
                    time_confirm = _format_event_time(event_details_for_confirm, user_tz)
                    final_message_to_send = (
                        f"Found event: '<b>{summary}</b>' ({time_confirm}).\n\n"
                        f"Should I delete this event?"
                    )
                except Exception as e:
                    logger.error(f"Error formatting delete confirmation in handler from Firestore data: {e}", exc_info=True)
                    summary = pending_deletion_data.get('summary', 'the selected event') # Fallback
                    final_message_to_send = f"Are you sure you want to delete '{summary}'?"
            else:
                # Event might have been deleted by something else
                summary = pending_deletion_data.get('summary', f'event ID {event_id_to_delete}')
                final_message_to_send = f"Could not re-fetch details for '{summary}' for deletion confirmation. It might no longer exist. Proceed with deleting?"
                # delete_pending_deletion(user_id) # Optional: Clear if event not found for confirm

            keyboard = [[InlineKeyboardButton("✅ Yes, Delete", callback_data="confirm_event_delete"),
                         InlineKeyboardButton("❌ No, Cancel", callback_data="cancel_event_delete")]]
            reply_markup = InlineKeyboardMarkup(keyboard)

    # Send the final message (either agent's direct output or handler-formatted confirmation)
    await update.message.reply_text(
        final_message_to_send, # Use the potentially overridden message
        reply_markup=reply_markup,
        parse_mode=ParseMode.HTML,
        disable_web_page_preview=True
    )
    if agent_response and "error" not in agent_response.lower():  # Avoid saving error messages as model response
        chat_history.append({'role': 'model', 'content': agent_response})

    # 7. Trim history
    if len(chat_history) > config.MAX_HISTORY_MESSAGES:
        context.user_data['lc_history'] = chat_history[-config.MAX_HISTORY_MESSAGES:]

async def button_callback(update: Update, context: ContextTypes.DEFAULT_TYPE) -> None:
    """Handles button presses from inline keyboards."""
    query = update.callback_query
    # await query.answer() # Moved into specific blocks
    user_id = query.from_user.id
    callback_data = query.data
    logger.info(f"Callback: Received query from user {user_id}: {callback_data}")

    # --- Event Creation ---
    if callback_data == "confirm_event_create":
        event_details = await get_pending_event(user_id) # MODIFIED # type: ignore
        if not event_details:
            await query.edit_message_text("Event details expired or not found.")
            return
        await query.edit_message_text(f"Adding '{event_details.get('summary', 'event')}' to your calendar...")
        success, msg, link = await gs.create_calendar_event(user_id, event_details)
        final_msg = msg + (f"\nView: <a href='{link}'>Event Link</a>" if link else "")
        await query.edit_message_text(final_msg, parse_mode=ParseMode.HTML, disable_web_page_preview=True)
        await delete_pending_event(user_id) # MODIFIED # Clear after attempt
        if not success and "Authentication failed" in msg and not await gs.is_user_connected(user_id): # MODIFIED
            logger.info(f"Token potentially cleared for {user_id} during failed create confirmation.")

    elif callback_data == "cancel_event_create":
        await delete_pending_event(user_id) # MODIFIED
        await query.edit_message_text("Event creation cancelled.")

    # --- Event Deletion ---
    elif callback_data == "confirm_event_delete":
        pending_deletion_data = await get_pending_deletion(user_id) # MODIFIED # type: ignore
        if not pending_deletion_data:
            await query.edit_message_text("Confirmation for deletion expired or not found.")
            return
        event_id = pending_deletion_data.get('event_id')
        summary = pending_deletion_data.get('summary', 'the event')
        if not event_id:
            logger.error(f"Missing event_id in pending_deletion_data for user {user_id}")
            await query.edit_message_text("Error: Missing event ID for deletion.")
            await delete_pending_deletion(user_id) # MODIFIED # type: ignore # Clear broken data
            return
        await query.edit_message_text(f"Deleting '{summary}'...")
        success, msg = await gs.delete_calendar_event(user_id, event_id)
        await query.edit_message_text(msg, parse_mode=ParseMode.HTML)
        await delete_pending_deletion(user_id) # MODIFIED # type: ignore # Clear after attempt
        if not success and "Authentication failed" in msg and not await gs.is_user_connected(user_id): # MODIFIED # type: ignore
            logger.info(f"Token potentially cleared for {user_id} during failed delete confirmation.")

    elif callback_data == "cancel_event_delete":
        await delete_pending_deletion(user_id) # MODIFIED # type: ignore
        await query.edit_message_text("Event deletion cancelled.")

    # --- Calendar Access Request Handling ---
    elif callback_data.startswith("approve_access_"):
        request_id = callback_data.split("_")[-1]
        logger.info(f"[REQ_ID: {request_id}] Entered approve_access block at {time.time()}")
        logger.info(f"[REQ_ID: {request_id}] About to call query.answer() at {time.time()}")
        await query.answer() # Moved to the top
        logger.info(f"[REQ_ID: {request_id}] query.answer() completed at {time.time()}")

        logger.info(f"[REQ_ID: {request_id}] Calling gs.get_calendar_access_request at {time.time()}")
        request_data = await gs.get_calendar_access_request(request_id) # MODIFIED
        logger.info(f"[REQ_ID: {request_id}] gs.get_calendar_access_request returned at {time.time()}")

        if not request_data:
            await query.edit_message_text("This access request was not found or may have expired.")
            return
        if request_data.get('status') != "pending" and request_data.get('status') != "error_notifying_target":
            await query.edit_message_text(f"This request has already been actioned (status: {request_data.get('status')}).")
            return

        target_user_id = str(user_id) # The user clicking is the target
        if target_user_id != request_data.get('target_user_id'):
            logger.warning(f"User {user_id} tried to approve request {request_id} not meant for them (target: {request_data.get('target_user_id')})")
            await query.edit_message_text("Error: This request is not for you.")
            return

        if not await gs.is_user_connected(int(target_user_id)): # MODIFIED
            await query.edit_message_text("You (target user) need to connect your Google Calendar first via /connect_calendar before approving requests.")
            return

        logger.info(f"[REQ_ID: {request_id}] Calling gs.update_calendar_access_request_status at {time.time()}")
        status_updated = await gs.update_calendar_access_request_status(request_id, "approved") # MODIFIED
        logger.info(f"[REQ_ID: {request_id}] gs.update_calendar_access_request_status returned at {time.time()}")

        if status_updated:
            requester_id = request_data['requester_id']
            start_time_iso = request_data['start_time_iso']
            end_time_iso = request_data['end_time_iso']

            logger.info(f"[REQ_ID: {request_id}] Calling gs.get_calendar_events at {time.time()}")
            events = await gs.get_calendar_events(int(target_user_id), start_time_iso, end_time_iso)
            logger.info(f"[REQ_ID: {request_id}] gs.get_calendar_events returned at {time.time()}")

            escaped_requester_name = escape_markdown_v2(str(request_data.get('requester_name', 'them')))
            events_summary_message = f"🗓️ Calendar events for {escaped_requester_name} " \
                                     f"\(from your calendar\) for the period:\n" # Note the escaped \( and \)
            target_tz_str = await gs.get_user_timezone_str(int(target_user_id)) # MODIFIED
            target_tz = pytz.timezone(target_tz_str) if target_tz_str else pytz.utc

            if events is None:
                events_summary_message += "Could not retrieve events. There might have been an API error."
            elif not events:
                events_summary_message += "No events found in this period."
            else:
                for event in events:
                    time_str = _format_event_time(event, target_tz)
                    # Apply escape_markdown_v2 to summary and time_str
                    summary_text = escape_markdown_v2(event.get('summary', 'No Title'))
                    escaped_time_str = escape_markdown_v2(time_str)
<<<<<<< HEAD
# Ensure literal parentheses are escaped for MarkdownV2
                    events_summary_message += f"\n- *{summary_text}* \({escaped_time_str}\)"
=======
                    # Ensure literal parentheses are escaped for MarkdownV2
                    events_summary_message += f"\n* *{summary_text}* \({escaped_time_str}\)" # Changed - to *
>>>>>>> 896c918e
            
            try:
                logger.info(f"[REQ_ID: {request_id}] About to send message to requester at {time.time()}")

                # Escape dynamic parts for the main message
                target_user_display = escape_markdown_v2(str(request_data.get('target_user_id', 'the user')))
                period_start_display = escape_markdown_v2(_format_iso_datetime_for_display(start_time_iso))
                period_end_display = escape_markdown_v2(_format_iso_datetime_for_display(end_time_iso))

                requester_notification_text = (
                    f"🎉 Your calendar access request for {target_user_display} "
                    f"\(for period {period_start_display} to {period_end_display}\) was APPROVED\.\n\n"  # Escaped \(, \), and \.
                    f"{events_summary_message}" # events_summary_message components are already individually escaped
                )

                await context.bot.send_message(
                    chat_id=requester_id,
                    text=requester_notification_text,
                    parse_mode=ParseMode.MARKDOWN_V2
                )
                logger.info(f"[REQ_ID: {request_id}] Message sent to requester at {time.time()}")
            except Exception as e:
                logger.error(f"[REQ_ID: {request_id}] Failed to send approved notification to requester {requester_id}: {e}")

            logger.info(f"[REQ_ID: {request_id}] About to edit original message at {time.time()}")
            await query.edit_message_text(text="Access request APPROVED. The requester has been notified with the events.")
            logger.info(f"[REQ_ID: {request_id}] Original message edited at {time.time()}")
        else:
            await query.edit_message_text("Failed to update request status. Please try again.")

    elif callback_data.startswith("deny_access_"):
        await query.answer() # Moved to the top
        request_id = callback_data.split("_")[-1]
        logger.info(f"User {user_id} (target) attempts to deny access request {request_id}")
        request_data = await gs.get_calendar_access_request(request_id) # MODIFIED

        if not request_data:
            await query.edit_message_text("This access request was not found or may have expired.")
            return
        if request_data.get('status') != "pending" and request_data.get('status') != "error_notifying_target":
            await query.edit_message_text(f"This request has already been actioned (status: {request_data.get('status')}).")
            return

        target_user_id = str(user_id) # The user clicking is the target
        if target_user_id != request_data.get('target_user_id'):
            logger.warning(f"User {user_id} tried to deny request {request_id} not meant for them (target: {request_data.get('target_user_id')})")
            await query.edit_message_text("Error: This request is not for you.")
            return

        if await gs.update_calendar_access_request_status(request_id, "denied"): # MODIFIED
            requester_id = request_data['requester_id']
            try:
                await context.bot.send_message(
                    chat_id=requester_id,
                    text=f"😔 Your calendar access request for user (ID: {html.escape(request_data.get('target_user_id'))}) "
                         f"for the period {_format_iso_datetime_for_display(request_data['start_time_iso'])} to "
                         f"{_format_iso_datetime_for_display(request_data['end_time_iso'])} was DENIED."
                )
            except Exception as e:
                logger.error(f"Failed to send denied notification to requester {requester_id} for request {request_id}: {e}")

            await query.edit_message_text(text="Access request DENIED. The requester has been notified.")
        else:
            await query.edit_message_text("Failed to update request status. Please try again.")

    else:
        await query.answer() # Ensure it's called early for unhandled
        logger.warning(f"Callback: Unhandled callback data: {callback_data}")
        try:
            await query.edit_message_text("Action not understood or expired.")
        except Exception: # query may have expired
            pass


async def error_handler(update: object, context: ContextTypes.DEFAULT_TYPE) -> None:
    """Log Errors caused by Updates."""
    logger.error(f"Exception while handling an update: {context.error}", exc_info=context.error)
    # Add more detailed logging if needed, e.g., context.chat_data, context.user_data
    # Consider using traceback module for full trace
    # import traceback
    # tb_string = traceback.format_exception(None, context.error, context.error.__traceback__)
    # logger.error("\n".join(tb_string))

    if isinstance(update, Update) and update.effective_message:
        try:
            await update.effective_message.reply_text("Sorry, an internal error occurred. Please try again.")
        except Exception as e:
            logger.error(f"Failed to send error message to user: {e}")


# --- NEW /set_timezone Conversation Handler ---
async def set_timezone_start(update: Update, context: ContextTypes.DEFAULT_TYPE) -> int:
    """Starts the /set_timezone conversation."""
    user_id = update.effective_user.id
    logger.info(f"User {user_id} started /set_timezone.")
    current_tz = await gs.get_user_timezone_str(user_id) # MODIFIED
    prompt = "Please tell me your timezone in IANA format (e.g., 'America/New_York', 'Europe/London', 'Asia/Tokyo').\n"
    prompt += "You can find a list here: https://en.wikipedia.org/wiki/List_of_tz_database_time_zones\n\n"
    if current_tz:
        prompt += f"Your current timezone is set to: `{current_tz}`"
    else:
        prompt += "Your timezone is not set yet."

    await update.message.reply_text(prompt, parse_mode=ParseMode.MARKDOWN)
    return ASKING_TIMEZONE  # Transition to the next state


async def received_timezone(update: Update, context: ContextTypes.DEFAULT_TYPE) -> int:
    """Receives potential timezone string, validates, saves, and ends."""
    user_id = update.effective_user.id
    assert update.effective_user is not None, "Effective user should not be None in received_timezone"
    username = update.effective_user.username # Can be None
    timezone_str = update.message.text.strip()
    logger.info(f"User {user_id} (Username: {username}) provided timezone: {timezone_str}")

    try:
        # Validate using pytz
        pytz.timezone(timezone_str)
        # Save using google_services function
        success = await gs.set_user_timezone(user_id, timezone_str) # MODIFIED
        if success:
            await update.message.reply_text(f"✅ Timezone set to `{timezone_str}` successfully!",
                                            parse_mode=ParseMode.MARKDOWN)
            logger.info(f"Successfully set timezone for user {user_id} (username not stored).")
            return ConversationHandler.END  # End conversation
        else:
            await update.message.reply_text("Sorry, there was an error saving your timezone. Please try again.")
            # Stay in the same state or end? Let's end for simplicity.
            return ConversationHandler.END

    except UnknownTimeZoneError:
        logger.warning(f"Invalid timezone provided by user {user_id}: {timezone_str}")
        await update.message.reply_text(
            f"Sorry, '{timezone_str}' doesn't look like a valid IANA timezone.\n"
            "Please use formats like 'Continent/City' (e.g., 'America/Los_Angeles'). "
            "Check the list: https://en.wikipedia.org/wiki/List_of_tz_database_time_zones\n"
            "Or type /cancel."
        )
        return ASKING_TIMEZONE  # Stay in the same state to allow retry
    except Exception as e:
        logger.error(f"Error processing timezone for user {user_id}: {e}", exc_info=True)
        await update.message.reply_text("An unexpected error occurred. Please try again later or /cancel.")
        return ConversationHandler.END


async def cancel_timezone(update: Update, context: ContextTypes.DEFAULT_TYPE) -> int:
    """Cancels the timezone setting conversation."""
    user_id = update.effective_user.id
    logger.info(f"User {user_id} cancelled timezone setting.")
    await update.message.reply_text("Timezone setup cancelled.")
    return ConversationHandler.END


# === Grocery List Handlers ===

async def glist_add(update: Update, context: ContextTypes.DEFAULT_TYPE) -> None:
    """Adds items to the user's grocery list."""
    user_id = update.effective_user.id
    logger.info(f"User {user_id} attempting to add items to grocery list. Args: {context.args}")

    if not context.args:
        logger.info(f"User {user_id} called /glist_add without items.")
        await update.message.reply_text(
            "Please provide items to add. Usage: /glist_add item1 item2 ..."
        )
        return

    items_to_add = list(context.args) # context.args is a tuple

    if await gs.add_to_grocery_list(user_id, items_to_add): # MODIFIED
        logger.info(f"Successfully added {len(items_to_add)} items for user {user_id}.")
        await update.message.reply_text(
            f"Added: {', '.join(items_to_add)} to your grocery list."
        )
    else:
        logger.error(f"Failed to add items to grocery list for user {user_id}.")
        await update.message.reply_text(
            "Sorry, there was a problem adding items to your grocery list."
        )


async def glist_show(update: Update, context: ContextTypes.DEFAULT_TYPE) -> None:
    """Shows the user's grocery list."""
    user_id = update.effective_user.id
    logger.info(f"User {user_id} requesting to show grocery list.")

    grocery_list = await gs.get_grocery_list(user_id) # MODIFIED

    if grocery_list is None:
        logger.error(f"Failed to retrieve grocery list for user {user_id} (gs returned None).")
        await update.message.reply_text(
            "Sorry, there was an error trying to get your grocery list."
        )
    elif not grocery_list: # Empty list
        logger.info(f"Grocery list is empty for user {user_id}.")
        await update.message.reply_text(
            "🛒 Your grocery list is empty! Add items with /glist_add item1 item2 ..."
        )
    else:
        logger.info(f"Retrieved {len(grocery_list)} items for user {user_id}.")
        message_lines = ["🛒 Your Grocery List:"]
        for item in grocery_list:
            message_lines.append(f"- {html.escape(item)}") # Escape HTML special chars
        
        await update.message.reply_text("\n".join(message_lines), parse_mode=ParseMode.HTML)


async def glist_clear(update: Update, context: ContextTypes.DEFAULT_TYPE) -> None:
    """Clears the user's grocery list."""
    user_id = update.effective_user.id
    logger.info(f"User {user_id} requesting to clear grocery list.")

    if await gs.delete_grocery_list(user_id): # MODIFIED
        logger.info(f"Successfully cleared grocery list for user {user_id}.")
        await update.message.reply_text("🗑️ Your grocery list has been cleared.")
    else:
        logger.error(f"Failed to clear grocery list for user {user_id}.")
        await update.message.reply_text(
            "Sorry, there was a problem clearing your grocery list."
        )<|MERGE_RESOLUTION|>--- conflicted
+++ resolved
@@ -897,13 +897,8 @@
                     # Apply escape_markdown_v2 to summary and time_str
                     summary_text = escape_markdown_v2(event.get('summary', 'No Title'))
                     escaped_time_str = escape_markdown_v2(time_str)
-<<<<<<< HEAD
 # Ensure literal parentheses are escaped for MarkdownV2
-                    events_summary_message += f"\n- *{summary_text}* \({escaped_time_str}\)"
-=======
-                    # Ensure literal parentheses are escaped for MarkdownV2
                     events_summary_message += f"\n* *{summary_text}* \({escaped_time_str}\)" # Changed - to *
->>>>>>> 896c918e
             
             try:
                 logger.info(f"[REQ_ID: {request_id}] About to send message to requester at {time.time()}")
