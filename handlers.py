# handlers.py
import html
import logging
import time # Added for timestamp logging
from datetime import datetime, timedelta, timezone # Ensure datetime is imported from datetime
from dateutil import parser as dateutil_parser # type: ignore
from telegram import Update, InlineKeyboardButton, InlineKeyboardMarkup, KeyboardButton, ReplyKeyboardMarkup, KeyboardButtonRequestUsers
from telegram.ext import ContextTypes, ConversationHandler
from telegram.constants import ParseMode
# Timezone libraries
import pytz
from pytz.exceptions import UnknownTimeZoneError

import config
import google_services as gs  # For Calendar and Auth services
from google_services import add_pending_event, get_pending_event, delete_pending_event, add_pending_deletion, get_pending_deletion, delete_pending_deletion
from handler.message_formatter import create_final_message
from llm import llm_service
from llm.agent import initialize_agent
from time_util import format_to_nice_date
from utils import _format_event_time, escape_markdown_v2

logger = logging.getLogger(__name__)

# Define history constants
MAX_HISTORY_TURNS = 10  # Remember last 10 back-and-forth turns
MAX_HISTORY_MESSAGES = MAX_HISTORY_TURNS * 2
ASKING_TIMEZONE = range(1)


# === Helper Function ===

# === Helper Function ===
def _format_iso_datetime_for_display(iso_string: str, target_tz_str: str | None = None) -> str:
    """
    Formats an ISO datetime string for display, optionally converting to a target timezone.
    """
    try:
        dt_object = dateutil_parser.isoparse(iso_string)
        if target_tz_str:
            try:
                target_tz = pytz.timezone(target_tz_str)
                dt_object = dt_object.astimezone(target_tz)
                return dt_object.strftime('%Y-%m-%d %I:%M %p %Z')
            except UnknownTimeZoneError:
                logger.warning(f"Unknown timezone string '{target_tz_str}'. Falling back to UTC display.")
                dt_object = dt_object.astimezone(pytz.utc)
                return dt_object.strftime('%Y-%m-%d %I:%M %p UTC')
        # If no target_tz_str, format as is, ensuring it's identifiable (e.g. UTC if offset is Z)
        if dt_object.tzinfo:
            return dt_object.strftime('%Y-%m-%d %I:%M %p %Z') # Includes timezone if available
        else: # Naive datetime, assume UTC for clarity or raise error
            # For this bot, naive datetimes from LLM parsing should ideally be UTC or have offset.
            # If truly naive, it's ambiguous. Defaulting to show it as is with a note or UTC.
            return dt_object.strftime('%Y-%m-%d %I:%M %p (Timezone not specified, assumed UTC)')

    except ValueError:
        logger.error(f"Could not parse ISO string: {iso_string}")
        return iso_string # Return original if parsing fails


async def _get_user_tz_or_prompt(update: Update, context: ContextTypes.DEFAULT_TYPE) -> pytz.BaseTzInfo | None:
    """Gets user timezone object or prompts them to set it, returning None if prompt sent."""
    user_id = update.effective_user.id
    assert update.message is not None, "Update message should not be None for _get_user_tz_or_prompt"
    tz_str = await gs.get_user_timezone_str(user_id) # MODIFIED
    if tz_str:
        try:
            return pytz.timezone(tz_str)
        except UnknownTimeZoneError:
            logger.warning(f"Invalid timezone '{tz_str}' found in DB for user {user_id}. Prompting.")
            # Optionally delete invalid tz from DB here
    # If no valid timezone found
    await update.message.reply_text(
        "Please set your timezone first using the /set_timezone command so I can understand times correctly.")
    return None


# === Core Action Handlers (Internal) ===

async def _handle_general_chat(update: Update, context: ContextTypes.DEFAULT_TYPE, text: str):
    """Handles general chat messages, managing conversation history."""
    user_id = update.effective_user.id
    logger.info(f"Handling GENERAL_CHAT for user {user_id} with history")

    # 1. Retrieve or initialize history from user_data
    # user_data is a dict unique to each user in each chat
    if 'llm_history' not in context.user_data:
        context.user_data['llm_history'] = []
    history: list[dict] = context.user_data['llm_history']

    # 2. Add current user message to history (using the simple structure for storage)
    history.append({'role': 'user', 'content': text})

    # 3. Call LLM service with history
    response_text = await llm_service.get_chat_response(history)  # Pass the history

    # 4. Process response and update history
    if response_text:
        await update.message.reply_text(response_text)
        # Add bot's response to history
        history.append({'role': 'model', 'content': response_text})
    else:
        # Handle LLM failure or blocked response
        await update.message.reply_text("Sorry, I couldn't process that chat message right now.")
        # Remove the last user message from history if the bot failed to respond
        if history and history[-1]['role'] == 'user':
            history.pop()

    # 5. Trim history to MAX_HISTORY_MESSAGES (e.g., 20 messages for 10 turns)
    if len(history) > MAX_HISTORY_MESSAGES:
        logger.debug(f"Trimming history for user {user_id} from {len(history)} to {MAX_HISTORY_MESSAGES}")
        # Keep the most recent messages
        context.user_data['llm_history'] = history[-MAX_HISTORY_MESSAGES:]
        # Alternative: history = history[-MAX_HISTORY_MESSAGES:] # Reassign if not using user_data directly


async def _handle_calendar_summary(update: Update, context: ContextTypes.DEFAULT_TYPE, parameters: dict):
    """Handles CALENDAR_SUMMARY intent using user's timezone."""
    user_id = update.effective_user.id
    logger.info(f"Handling CALENDAR_SUMMARY for user {user_id}")

    user_tz = await _get_user_tz_or_prompt(update, context)
    if not user_tz: return  # Stop if user needs to set timezone

    time_period_str = parameters.get("time_period", "today")
    await update.message.reply_text(f"Okay, checking your calendar for '{time_period_str}'...")

    # 1. Parse date range using LLM with local time context
    now_local = datetime.now(user_tz)
    parsed_range = await llm_service.parse_date_range_llm(time_period_str, now_local.isoformat())

    start_date, end_date = None, None
    display_period_str = time_period_str

    if parsed_range:
        try:
            # Parse ISO strings (which have offset/Z)
            start_date = dateutil_parser.isoparse(parsed_range['start_iso'])
            end_date = dateutil_parser.isoparse(parsed_range['end_iso'])
            # Convert to user's timezone for accurate day/week boundaries if needed,
            # although passing ISO with offset to Google API often works well.
            # For calculating *local* start/end of day, we need user_tz
            # Example: If user asks for "today"
            if time_period_str.lower() == "today":
                start_date = now_local.replace(hour=0, minute=0, second=0, microsecond=0)
                end_date = now_local.replace(hour=23, minute=59, second=59, microsecond=999999)
            # Need more sophisticated logic for "next week", "this weekend" based on user_tz

        except ValueError as e:
            logger.error(...); start_date = None

    if start_date is None or end_date is None:
        logger.warning(f"Date range parsing failed/fallback for '{time_period_str}'. Using local today.")
        await update.message.reply_text(
            f"Had trouble with '{time_period_str}', showing today ({now_local.strftime('%Y-%m-%d')}) instead.")
        start_date = now_local.replace(hour=0, minute=0, second=0, microsecond=0)
        end_date = now_local.replace(hour=23, minute=59, second=59, microsecond=999999)
        display_period_str = f"today ({now_local.strftime('%Y-%m-%d')})"

    if end_date <= start_date: end_date = start_date.replace(hour=23, minute=59, second=59,
                                                             microsecond=999999);  # Ensure valid range

    # 2. Fetch events (using the calculated datetimes, which are now timezone-aware)
    events = await gs.get_calendar_events(user_id, time_min=start_date, time_max=end_date)

    # 3. Format and send response
    if events is None: await update.message.reply_text("Sorry, couldn't fetch events."); return
    if not events: await update.message.reply_text(f"No events found for '{display_period_str}'."); return

    summary_lines = [f"🗓️ Events for {display_period_str} (Times in {user_tz.zone}):"]
    for event in events:
        time_str = _format_event_time(event, user_tz)  # Pass user_tz for formatting
        summary_lines.append(f"- *{event.get('summary', 'No Title')}* ({time_str})")
    await update.message.reply_text("\n".join(summary_lines), parse_mode=ParseMode.MARKDOWN)


async def _handle_calendar_create(update: Update, context: ContextTypes.DEFAULT_TYPE, parameters: dict):
    """Handles CALENDAR_CREATE intent using user's timezone."""
    user_id = update.effective_user.id
    logger.info(f"Handling CALENDAR_CREATE for user {user_id}")

    user_tz = await _get_user_tz_or_prompt(update, context)
    if not user_tz: return

    event_description = parameters.get("event_description")
    if not event_description: logger.error(...); await update.message.reply_text(...); return

    await update.message.reply_text("Okay, processing that event...")

    # 1. Extract details using LLM with local time context
    now_local = datetime.now(user_tz)
    event_details = await llm_service.extract_event_details_llm(event_description, now_local.isoformat())

    if not event_details: await update.message.reply_text(...); return

    # 2. Prepare confirmation (parsing dates needs care)
    try:
        summary = event_details.get('summary')
        start_str = event_details.get('start_time')  # ISO string from LLM (should have offset)
        if not summary or not start_str: raise ValueError("Missing essential details")

        # Parse ISO string into aware datetime object
        start_dt = dateutil_parser.isoparse(start_str)
        # Convert to user's timezone for consistent display/handling if needed
        # start_dt_local = start_dt.astimezone(user_tz)

        end_str = event_details.get('end_time')
        end_dt = dateutil_parser.isoparse(end_str) if end_str else None
        # end_dt_local = end_dt.astimezone(user_tz) if end_dt else None

        # Default end time based on start time
        final_end_dt = end_dt if end_dt else start_dt + timedelta(hours=1)
        if final_end_dt <= start_dt: final_end_dt = start_dt + timedelta(hours=1)
        # final_end_dt_local = final_end_dt.astimezone(user_tz)

        # Prepare data for Google API: MUST include timeZone field
        google_event_data = {
            'summary': summary, 'location': event_details.get('location'),
            'description': event_details.get('description'),
            'start': {'dateTime': start_dt.isoformat(), 'timeZone': user_tz.zone},  # Add IANA timeZone
            'end': {'dateTime': final_end_dt.isoformat(), 'timeZone': user_tz.zone},  # Add IANA timeZone
        }

        # Format confirmation message using the parsed (and potentially timezone-converted) times
        start_confirm = start_dt.astimezone(user_tz).strftime('%a, %b %d, %Y at %I:%M %p %Z')  # Display in local TZ
        end_confirm = final_end_dt.astimezone(user_tz).strftime('%a, %b %d, %Y at %I:%M %p %Z')
        confirm_text = f"Create this event?\n\n" \
                       f"<b>Summary:</b> {summary}\n<b>Start:</b> {start_confirm}\n" \
                       f"<b>End:</b> {end_confirm}\n<b>Desc:</b> {event_details.get('description', 'N/A')}\n" \
                       f"<b>Loc:</b> {event_details.get('location', 'N/A')}"

        if await add_pending_event(user_id, google_event_data): # MODIFIED
            keyboard = [[InlineKeyboardButton("✅ Confirm", callback_data="confirm_event_create"),
                         InlineKeyboardButton("❌ Cancel", callback_data="cancel_event_create")]]
            reply_markup = InlineKeyboardMarkup(keyboard)
            logger.debug(f"Pending event data stored for user {user_id}: {google_event_data}. Confirmation text: {confirm_text}")
            await update.message.reply_html(confirm_text, reply_markup=reply_markup)
        else:
            logger.error(f"Failed to store pending event for user {user_id} in Firestore.")
            await update.message.reply_text("Sorry, there was an issue preparing your event. Please try again.")

    except Exception as e:
        logger.error(f"Error preparing create confirmation for user {user_id}: {e}", exc_info=True)
        await update.message.reply_text(
            "Sorry, I had trouble processing the event details (e.g., date/time format). Please try phrasing it "
            "differently.")


async def _handle_calendar_delete(update: Update, context: ContextTypes.DEFAULT_TYPE, parameters: dict):
    """Handles CALENDAR_DELETE intent using user's timezone."""
    user_id = update.effective_user.id
    logger.info(f"Handling CALENDAR_DELETE for user {user_id}")

    user_tz = await _get_user_tz_or_prompt(update, context)
    if not user_tz: return

    event_description = parameters.get("event_description")
    if not event_description: logger.error(...); await update.message.reply_text(...); return

    await update.message.reply_text(f"Okay, looking for events matching '{event_description[:50]}...'")

    # 1. Determine search window using LLM with local time context
    now_local = datetime.now(user_tz)
    parsed_range = await llm_service.parse_date_range_llm(event_description, now_local.isoformat())
    search_start, search_end = None, None
    if parsed_range:
        try:
            search_start = dateutil_parser.isoparse(parsed_range['start_iso']); search_end = dateutil_parser.isoparse(
                parsed_range['end_iso']); search_start -= timedelta(minutes=1); search_end += timedelta(minutes=1)
        except ValueError:
            search_start = None
    if not search_start: now = datetime.now(timezone.utc); search_start = now.replace(hour=0, minute=0, second=0,
                                                                                      microsecond=0); search_end = now + timedelta(
        days=3)
    logger.info(f"Delete search window: {search_start.isoformat()} to {search_end.isoformat()}")

    # 2. Fetch potential events (gs)
    potential_events = await gs.get_calendar_events(user_id, time_min=search_start, time_max=search_end, max_results=25)

    if potential_events is None: await update.message.reply_text("Sorry, couldn't search your calendar now."); return
    if not potential_events: await update.message.reply_text(
        f"Didn't find any events around that time matching '{event_description[:50]}...'."); return

    # 3. Ask LLM service to find the best match
    logger.info(f"Asking LLM to match '{event_description}' against {len(potential_events)} candidates.")
    await update.message.reply_text("Analyzing potential matches...")
    match_result = await llm_service.find_event_match_llm(event_description, potential_events)

    if match_result is None: await update.message.reply_text("Sorry, had trouble analyzing potential matches."); return

    # 4. Process LLM result
    match_type = match_result.get('match_type')
    if match_type == 'NONE':
        await update.message.reply_text(
            f"Couldn't confidently match an event to '{event_description[:50]}...'. Can you be more specific?")
    elif match_type == 'SINGLE':
        event_index = match_result.get('event_index')
        if not (isinstance(event_index, int) and 0 <= event_index < len(potential_events)):
            logger.error(f"Handler received invalid event_index {event_index} from LLM matching.")
            await update.message.reply_text("Sorry, internal error identifying the matched event.")
            return

        event_to_delete = potential_events[event_index]
        event_id = event_to_delete.get('id')
        event_summary = event_to_delete.get('summary', 'No Title')
        time_confirm = _format_event_time(event_to_delete, user_tz)

        if not event_id: logger.error(f"Matched event missing ID: {event_to_delete}"); await update.message.reply_text(
            "Sorry, internal error retrieving event ID."); return

        confirm_text = f"Delete this event?\n\n<b>{event_summary}</b>\n({time_confirm})"
        pending_deletion_data = {'event_id': event_id, 'summary': event_summary}
        if await add_pending_deletion(user_id, pending_deletion_data): # MODIFIED
            keyboard = [[InlineKeyboardButton("✅ Yes, Delete", callback_data="confirm_event_delete"),
                         InlineKeyboardButton("❌ No, Cancel", callback_data="cancel_event_delete")]]
            reply_markup = InlineKeyboardMarkup(keyboard)
            await update.message.reply_html(confirm_text, reply_markup=reply_markup)
        else:
            logger.error(f"Failed to store pending deletion for user {user_id} in Firestore.")
            await update.message.reply_text("Sorry, there was an issue preparing for event deletion. Please try again.")

    elif match_type == 'MULTIPLE':
        await update.message.reply_text(
            "Found multiple events that might match. Please be more specific (e.g., include exact time or more title details).")


# === Telegram Update Handlers ===

async def start(update: Update, context: ContextTypes.DEFAULT_TYPE) -> None:
    """Sends a welcome message."""
    user = update.effective_user
    logger.info(f"User {user.id} ({user.username}) started the bot.")
    await update.message.reply_html(
        f"Hi {user.mention_html()}!\n\n"
        "I'm your Calendar Assistant.\n"
        "Try asking:\n"
        "- 'What's on my calendar tomorrow?'\n"
        "- 'Show me next week'\n"
        "- 'Schedule lunch with Sarah Tuesday at 1pm'\n"
        "- 'Delete team meeting Thursday morning'\n"
        "- Manage your shopping with `/glist_show`\n\n" # Added grocery list example
        "Use /connect_calendar to link your Google Account.\n"
        "Type /help for more commands.",
        disable_web_page_preview=True
    )


async def help_command(update: Update, context: ContextTypes.DEFAULT_TYPE) -> None:
    """Sends a help message listing commands."""
    logger.info(f"User {update.effective_user.id} requested help.")
    help_text = """
    You can talk to me naturally! Try things like:
    - `What's happening this weekend?`
    - `Summarize my Friday`
    - `Schedule team sync Wednesday 11 AM - 12 PM`
    - `Cancel the 3pm meeting tomorrow`
    - `Delete dentist appointment next month`

    Or use these commands:
    /start - Welcome message.
    /connect_calendar - Authorize access to your Google Calendar.
    /my_status - Check if your calendar is connected.
    /set_timezone - Set your timezone for accurate event times.
    /disconnect_calendar - Revoke access to your calendar.
    /summary `[time period]` - Explicitly request a summary.
    /glist_add `<item1> [item2 ...]` - Adds items to your grocery list.
    /glist_show - Shows your current grocery list.
    /glist_clear - Clears your entire grocery list.
    /request_access `<time_period>` - Request calendar access from another user for a specific period.
    /help - Show this help message.
    """
    await update.message.reply_text(help_text, parse_mode=ParseMode.MARKDOWN)


async def request_calendar_access_command(update: Update, context: ContextTypes.DEFAULT_TYPE) -> None:
    """
    Handles the /request_access command.
    Step 1: Parses time period and prompts user to select a target user.
    Expected format: /request_access <natural language time period>
    Example: /request_access tomorrow from 10am to 2pm
    """
    assert update.effective_user is not None, "Effective user should not be None"
    assert update.message is not None, "Update message should not be None"
    assert context.user_data is not None, "Context user_data should not be None"

    requester_id = update.effective_user.id
    logger.info(f"User {requester_id} initiated /request_access (Step 1) with args: {context.args}")

    if not context.args:
        await update.message.reply_text(
            "Usage: /request_access <time period description>\n"
            "Example: /request_access tomorrow 10am to 2pm"
        )
        return

    time_period_str = " ".join(context.args)

    # 1. Check if requester is connected to Google Calendar
    if not await gs.is_user_connected(requester_id): # MODIFIED
        await update.message.reply_text("You need to connect your Google Calendar first. Use /connect_calendar.")
        return

    # 2. Parse the time period
    requester_tz = await _get_user_tz_or_prompt(update, context)
    if not requester_tz: # _get_user_tz_or_prompt already sent a message
        return

    now_local_requester = datetime.now(requester_tz)
    parsed_range = await llm_service.parse_date_range_llm(time_period_str, now_local_requester.isoformat())

    if not parsed_range or 'start_iso' not in parsed_range or 'end_iso' not in parsed_range:
        await update.message.reply_text(
            f"Sorry, I couldn't understand the time period: '{html.escape(time_period_str)}'. "
            "Please try being more specific, e.g., 'tomorrow from 10am to 2pm' or 'next Monday'."
        )
        return

    start_time_iso = parsed_range['start_iso']
    end_time_iso = parsed_range['end_iso']

    # Store parsed period in user_data for the next step (handling UsersShared)
    context.user_data['calendar_request_period'] = {
        'original': time_period_str,
        'start_iso': start_time_iso,
        'end_iso': end_time_iso
    }

    # Log the parsed times for verification
    try:
        start_dt_req_tz = dateutil_parser.isoparse(start_time_iso).astimezone(requester_tz)
        end_dt_req_tz = dateutil_parser.isoparse(end_time_iso).astimezone(requester_tz)
        logger.info(f"User {requester_id} stored time period for calendar request: {start_dt_req_tz.strftime('%Y-%m-%d %H:%M:%S %Z')} to {end_dt_req_tz.strftime('%Y-%m-%d %H:%M:%S %Z')}")
    except Exception as e:
        logger.error(f"Error formatting parsed dates for logging (user {requester_id}): {e}")

    # 3. Send "Select User" prompt with KeyboardButtonRequestUsers
    keyboard_request_id = int(datetime.now().timestamp())
    context.user_data['select_user_request_id'] = keyboard_request_id

    button_request_users_config = KeyboardButtonRequestUsers(
        request_id=keyboard_request_id,
        user_is_bot=False,
        max_quantity=1
    )
    button_select_user = KeyboardButton(
        text="Select User To Request Access From",
        request_users=button_request_users_config
    )
    reply_markup = ReplyKeyboardMarkup(
        keyboard=[[button_select_user]],
        resize_keyboard=True,
        one_time_keyboard=True
    )

    await update.message.reply_text(
        "Okay, I have the time period: "
        f"\"<b>{html.escape(time_period_str)}</b>\".\n"
        "Now, please select the user you want to request calendar access from using the button below.",
        reply_markup=reply_markup,
        parse_mode=ParseMode.HTML
    )
    logger.info(f"User {requester_id} prompted to select target user for calendar access request (KB request ID: {keyboard_request_id}).")


async def users_shared_handler(update: Update, context: ContextTypes.DEFAULT_TYPE) -> None:
    """
    Handles the response from KeyboardButtonRequestUsers.
    This is Step 2 of the calendar access request flow.
    """
    assert update.effective_user is not None, "Effective user (requester) should not be None"
    assert update.message is not None, "Update message should not be None for users_shared"
    assert update.message.users_shared is not None, "users_shared should not be None"
    assert context.user_data is not None, "Context user_data should not be None"

    requester_id = str(update.effective_user.id)
    requester_name = update.effective_user.first_name or "User" # Fallback for requester name
    requester_username = update.effective_user.username # May be None

    received_request_id = update.message.users_shared.request_id
    expected_request_id = context.user_data.get('select_user_request_id')

    logger.info(f"User {requester_id} shared users for keyboard request ID {received_request_id}. Expecting: {expected_request_id}")

    # Remove the reply keyboard as soon as possible.
    # We need to send a new message to do this if the users_shared update doesn't allow direct reply_markup removal.
    # A simple ack message is fine.
    # Note: The `update.message.reply_text` here is associated with the `users_shared` status update,
    # not a new command from the user. It effectively sends a new message to the chat.
    from telegram import ReplyKeyboardRemove # Local import for clarity
    await update.message.reply_text("Processing your selection...", reply_markup=ReplyKeyboardRemove())


    if expected_request_id is None or received_request_id != expected_request_id:
        logger.warning(
            f"User {requester_id} triggered UsersShared with unexpected/expired request_id: "
            f"Received {received_request_id}, expected {expected_request_id}."
        )
        # Send message via context.bot as update.message might not be suitable for a new message here
        await context.bot.send_message(chat_id=requester_id, text="This user selection is unexpected or has expired. Please try the /request_access command again.")
        return

    if not update.message.users_shared.users:
        logger.warning(f"User {requester_id} used user picker but shared no users for request_id {received_request_id}.")
        await context.bot.send_message(chat_id=requester_id, text="No user was selected. Please try again if you want to request access.")
        # Clear data as the flow is aborted
        context.user_data.pop('select_user_request_id', None)
        context.user_data.pop('calendar_request_period', None)
        return

    target_user = update.message.users_shared.users[0]
    target_user_id = str(target_user.user_id)
    # Use target_user.first_name, and if not available, try target_user.username, then a generic fallback.
    target_user_first_name = target_user.first_name or target_user.username or f"User ID {target_user_id}"


    request_period_data = context.user_data.get('calendar_request_period')

    # Clear temporary data now that we have the target user and period
    context.user_data.pop('select_user_request_id', None)
    context.user_data.pop('calendar_request_period', None)

    if not request_period_data:
        logger.error(f"User {requester_id}: calendar_request_period missing after user selection for target {target_user_id}.")
        await context.bot.send_message(chat_id=requester_id, text="Something went wrong, I don't have the time period for your request. Please start over with /request_access.")
        return

    start_iso = request_period_data['start_iso']
    end_iso = request_period_data['end_iso']
    original_period_str = request_period_data['original']

    if target_user_id == requester_id:
        await context.bot.send_message(chat_id=requester_id, text="You cannot request calendar access from yourself. Please try again with a different user.")
        return

    logger.info(f"User {requester_id} selected target user {target_user_id} ({target_user_first_name}) for period '{original_period_str}'")

    # Store Access Request in Firestore
    request_doc_id = await gs.add_calendar_access_request( # MODIFIED
        requester_id=requester_id,
        requester_name=requester_name,
        target_user_id=target_user_id,
        start_time_iso=start_iso,
        end_time_iso=end_iso
    )

    if not request_doc_id:
        await context.bot.send_message(chat_id=requester_id, text="Sorry, there was an internal error trying to store your access request. Please try again later.")
        return

    # Inform Requester
    await context.bot.send_message(
        chat_id=requester_id,
        text=f"Great! Your calendar access request for '<b>{html.escape(original_period_str)}</b>' "
             f"has been sent to <b>{html.escape(target_user_first_name)}</b>."
             f" (Request ID: `{request_doc_id}`)", # Added request ID for requester's reference
        parse_mode=ParseMode.HTML
    )

    # Notify Target User
    target_user_tz_str = await gs.get_user_timezone_str(int(target_user_id)) # MODIFIED # Fetch target's TZ for display
    start_display_for_target = _format_iso_datetime_for_display(start_iso, target_user_tz_str)
    end_display_for_target = _format_iso_datetime_for_display(end_iso, target_user_tz_str)

    # Get target user's Telegram username if available (from the shared user object)
    target_telegram_username = target_user.username or "N/A"


    target_message = (
        f"🔔 Calendar Access Request\n\n"
        f"User <b>{html.escape(requester_name)}</b> (Telegram: @{requester_username or 'N/A'}) "
        f"would like to view your calendar events for the period:\n"
        f"<b>From:</b> {start_display_for_target}\n"
        f"<b>To:</b>   {end_display_for_target}\n"
        f"(Original request from user: \"<i>{html.escape(original_period_str)}</i>\")\n\n"
        f"Do you approve this request?"
    )

    inline_keyboard = [
        [
            InlineKeyboardButton("✅ Approve Access", callback_data=f"approve_access_{request_doc_id}"),
            InlineKeyboardButton("❌ Deny Access", callback_data=f"deny_access_{request_doc_id}")
        ]
    ]
    inline_reply_markup = InlineKeyboardMarkup(inline_keyboard)

    try:
        await context.bot.send_message(
            chat_id=target_user_id,
            text=target_message,
            reply_markup=inline_reply_markup,
            parse_mode=ParseMode.HTML
        )
        logger.info(f"Sent access request notification (ID: {request_doc_id}) to target user {target_user_id}.")
    except Exception as e:
        logger.error(f"Failed to send access request notification to target user {target_user_id} for request {request_doc_id}: {e}", exc_info=True)
        # Inform requester
        await context.bot.send_message(
             chat_id=requester_id,
             text=f"I've stored your request for <b>{html.escape(target_user_first_name)}</b> (Request ID: `{request_doc_id}`), "
                  "but I couldn't send them a direct notification. This can happen if they haven't started a chat with me, "
                  "or if they have blocked the bot. You might need to share the Request ID with them manually.",
             parse_mode=ParseMode.HTML
        )
        await gs.update_calendar_access_request_status(request_doc_id, "error_notifying_target") # MODIFIED


async def connect_calendar(update: Update, context: ContextTypes.DEFAULT_TYPE) -> None:
    """Starts the Google Calendar OAuth flow."""
    user_id = update.effective_user.id
    logger.info(f"User {user_id} initiated calendar connection.")
    if await gs.is_user_connected(user_id): # MODIFIED
        service = await gs._build_calendar_service_client(user_id) # MODIFIED
        if service:
            await update.message.reply_text("Calendar already connected!"); return
        else:
            await update.message.reply_text("Issue with stored connection. Reconnecting...");
            await gs.delete_user_token(user_id) # MODIFIED

    flow = gs.get_google_auth_flow() # This remains synchronous as it doesn't involve I/O
    if not flow: await update.message.reply_text("Error setting up connection."); return

    state = await gs.generate_oauth_state(user_id) # MODIFIED
    if not state: await update.message.reply_text("Error generating secure state."); return

    auth_url, _ = flow.authorization_url(access_type='offline', prompt='consent', state=state)
    keyboard = [[InlineKeyboardButton("Connect Google Calendar", url=auth_url)]]
    reply_markup = InlineKeyboardMarkup(keyboard)
    await update.message.reply_text("Click to connect your Google Calendar:", reply_markup=reply_markup)


async def my_status(update: Update, context: ContextTypes.DEFAULT_TYPE) -> None:
    """Checks connection status."""
    user_id = update.effective_user.id
    if await gs.is_user_connected(user_id): # MODIFIED
        service = await gs._build_calendar_service_client(user_id) # MODIFIED
        if service:
            await update.message.reply_text("✅ Calendar connected & credentials valid.")
        else:
            await update.message.reply_text(
                "⚠️ Calendar connected, but credentials invalid. Try /disconnect_calendar and /connect_calendar.")
    else:
        await update.message.reply_text("❌ Calendar not connected. Use /connect_calendar.")


async def disconnect_calendar(update: Update, context: ContextTypes.DEFAULT_TYPE) -> None:
    """Removes user's stored credentials."""
    user_id = update.effective_user.id
    deleted = await gs.delete_user_token(user_id) # MODIFIED
    # Clear any pending states associated with the user from Firestore
    await delete_pending_event(user_id) # MODIFIED
    await delete_pending_deletion(user_id) # MODIFIED
    logger.info(f"Cleared pending event and deletion data for user {user_id} during disconnect.")
    await update.message.reply_text("Calendar connection removed." if deleted else "Calendar wasn't connected.")


async def summary_command(update: Update, context: ContextTypes.DEFAULT_TYPE) -> None:
    """Handles the explicit /summary command."""
    user_id = update.effective_user.id
    logger.info(f"User {user_id} used /summary command. Args: {context.args}")
    if not await gs.is_user_connected(user_id): # MODIFIED
        await update.message.reply_text("Please connect calendar first (/connect_calendar).");
        return
    time_period_str = " ".join(context.args) if context.args else "today"
    await _handle_calendar_summary(update, context, {"time_period": time_period_str})  # Pass params dict


async def handle_message(update: Update, context: ContextTypes.DEFAULT_TYPE) -> None:
    """Handles non-command messages by invoking the LangChain agent."""
    if not update.message or not update.message.text:
        logger.warning("handle_message received update without message text.")
        return
    user_id = update.effective_user.id
    text = update.message.text
    logger.info(f"Agent Handler: Received message from user {user_id}: '{text[:50]}...'")

    # 1. Check connection status
    if not await gs.is_user_connected(user_id): # MODIFIED
        await update.message.reply_text("Please connect your Google Calendar first using /connect_calendar.")
        return

    # 2. Get user timezone (prompt if needed)
    user_timezone_str = await gs.get_user_timezone_str(user_id) # MODIFIED
    if not user_timezone_str:
        # Instead of blocking, maybe default and inform? Or stick to blocking.
        # Let's default to UTC for agent calls if not set, but inform user.
        user_timezone_str = 'UTC'
        await update.message.reply_text(
            "Note: Your timezone isn't set. Using UTC. Use /set_timezone for accurate local times.")
        # Alternative: Block until set
        # await update.message.reply_text("Please set timezone first (/set_timezone).")
        # return

    # 3. Retrieve/Initialize conversation history from context.user_data
    if 'lc_history' not in context.user_data:
        context.user_data['lc_history'] = []
    chat_history: list[dict] = context.user_data['lc_history']  # Stores {'role': '...', 'content': '...'}

    # Add current user message to simple history list
    chat_history.append({'role': 'user', 'content': text})

    # 4. Initialize Agent Executor (with user context and history)
    try:
        # Pass the simple history list; the initialize function converts it for LangChain memory
        agent_executor = initialize_agent(user_id, user_timezone_str, chat_history)
    except Exception as e:
        logger.error(f"Failed to initialize agent for user {user_id}: {e}", exc_info=True)
        await update.message.reply_text("Sorry, there was an error setting up the AI agent.")
        chat_history.pop()  # Remove user message if agent failed to init
        return

    # 5. Invoke Agent Executor
    await update.message.chat.send_action(action="typing")  # Indicate thinking
    try:
        # Use ainvoke for async execution
        # Input structure depends on the prompt template (e.g., 'input' key)
        response = await agent_executor.ainvoke({
            "input": text
            # chat_history is handled by the memory object passed to AgentExecutor
        })
        agent_response = response.get('output', "Sorry, I didn't get a response.")

    except Exception as e:
        logger.error(f"Agent execution error for user {user_id}: {e}", exc_info=True)
        agent_response = "Sorry, an error occurred while processing your request with the agent."
        chat_history.pop()  # Remove user message if agent failed

        # --- Send Response & Check for Pending Actions ---
    final_message_to_send = agent_response  # Start with agent's direct output
    reply_markup = None

    # Check for pending event creation
    pending_event_data = await get_pending_event(user_id) # MODIFIED
    if pending_event_data:
        logger.info(f"Pending event create found for user {user_id} from Firestore. Formatting confirmation.")
        try:
            user_tz = pytz.timezone(user_timezone_str if user_timezone_str else 'UTC')
            final_message_to_send = await create_final_message(pending_event_data)
            keyboard = [[InlineKeyboardButton("✅ Confirm Create", callback_data="confirm_event_create"),
                         InlineKeyboardButton("❌ Cancel Create", callback_data="cancel_event_create")]]
            reply_markup = InlineKeyboardMarkup(keyboard)
        except Exception as e:
            logger.error(f"Error formatting create confirmation in handler from Firestore data: {e}", exc_info=True)
            final_message_to_send = f"Error preparing event confirmation: {e}. Please try again."
            await delete_pending_event(user_id) # MODIFIED # Clear broken pending data
    else:
        # Only check for pending deletion if no pending creation
        pending_deletion_data = await get_pending_deletion(user_id) # MODIFIED
        if pending_deletion_data:
            logger.info(f"Pending event delete found for user {user_id} from Firestore. Formatting confirmation.")
            event_id_to_delete = pending_deletion_data.get('event_id')
            # Fetch full event details again to ensure the summary and time are current and correctly formatted
            event_details_for_confirm = await gs.get_calendar_event_by_id(user_id, event_id_to_delete)

            if event_details_for_confirm:
                try:
                    user_tz = pytz.timezone(user_timezone_str if user_timezone_str else 'UTC')
                    summary = event_details_for_confirm.get('summary', 'this event')
                    time_confirm = _format_event_time(event_details_for_confirm, user_tz)
                    final_message_to_send = (
                        f"Found event: '<b>{summary}</b>' ({time_confirm}).\n\n"
                        f"Should I delete this event?"
                    )
                except Exception as e:
                    logger.error(f"Error formatting delete confirmation in handler from Firestore data: {e}", exc_info=True)
                    summary = pending_deletion_data.get('summary', 'the selected event') # Fallback
                    final_message_to_send = f"Are you sure you want to delete '{summary}'?"
            else:
                # Event might have been deleted by something else
                summary = pending_deletion_data.get('summary', f'event ID {event_id_to_delete}')
                final_message_to_send = f"Could not re-fetch details for '{summary}' for deletion confirmation. It might no longer exist. Proceed with deleting?"
                # delete_pending_deletion(user_id) # Optional: Clear if event not found for confirm

            keyboard = [[InlineKeyboardButton("✅ Yes, Delete", callback_data="confirm_event_delete"),
                         InlineKeyboardButton("❌ No, Cancel", callback_data="cancel_event_delete")]]
            reply_markup = InlineKeyboardMarkup(keyboard)

    # Send the final message (either agent's direct output or handler-formatted confirmation)
    await update.message.reply_text(
        final_message_to_send, # Use the potentially overridden message
        reply_markup=reply_markup,
        parse_mode=ParseMode.HTML,
        disable_web_page_preview=True
    )
    if agent_response and "error" not in agent_response.lower():  # Avoid saving error messages as model response
        chat_history.append({'role': 'model', 'content': agent_response})

    # 7. Trim history
    if len(chat_history) > config.MAX_HISTORY_MESSAGES:
        context.user_data['lc_history'] = chat_history[-config.MAX_HISTORY_MESSAGES:]

async def button_callback(update: Update, context: ContextTypes.DEFAULT_TYPE) -> None:
    """Handles button presses from inline keyboards."""
    query = update.callback_query
    # await query.answer() # Moved into specific blocks
    user_id = query.from_user.id
    callback_data = query.data
    logger.info(f"Callback: Received query from user {user_id}: {callback_data}")

    # --- Event Creation ---
    if callback_data == "confirm_event_create":
        event_details = await get_pending_event(user_id) # MODIFIED # type: ignore
        if not event_details:
            await query.edit_message_text("Event details expired or not found.")
            return
        await query.edit_message_text(f"Adding '{event_details.get('summary', 'event')}' to your calendar...")
        success, msg, link = await gs.create_calendar_event(user_id, event_details)
        final_msg = msg + (f"\nView: <a href='{link}'>Event Link</a>" if link else "")
        await query.edit_message_text(final_msg, parse_mode=ParseMode.HTML, disable_web_page_preview=True)
        await delete_pending_event(user_id) # MODIFIED # Clear after attempt
        if not success and "Authentication failed" in msg and not await gs.is_user_connected(user_id): # MODIFIED
            logger.info(f"Token potentially cleared for {user_id} during failed create confirmation.")

    elif callback_data == "cancel_event_create":
        await delete_pending_event(user_id) # MODIFIED
        await query.edit_message_text("Event creation cancelled.")

    # --- Event Deletion ---
    elif callback_data == "confirm_event_delete":
        pending_deletion_data = await get_pending_deletion(user_id) # MODIFIED # type: ignore
        if not pending_deletion_data:
            await query.edit_message_text("Confirmation for deletion expired or not found.")
            return
        event_id = pending_deletion_data.get('event_id')
        summary = pending_deletion_data.get('summary', 'the event')
        if not event_id:
            logger.error(f"Missing event_id in pending_deletion_data for user {user_id}")
            await query.edit_message_text("Error: Missing event ID for deletion.")
            await delete_pending_deletion(user_id) # MODIFIED # type: ignore # Clear broken data
            return
        await query.edit_message_text(f"Deleting '{summary}'...")
        success, msg = await gs.delete_calendar_event(user_id, event_id)
        await query.edit_message_text(msg, parse_mode=ParseMode.HTML)
        await delete_pending_deletion(user_id) # MODIFIED # type: ignore # Clear after attempt
        if not success and "Authentication failed" in msg and not await gs.is_user_connected(user_id): # MODIFIED # type: ignore
            logger.info(f"Token potentially cleared for {user_id} during failed delete confirmation.")

    elif callback_data == "cancel_event_delete":
        await delete_pending_deletion(user_id) # MODIFIED # type: ignore
        await query.edit_message_text("Event deletion cancelled.")

    # --- Calendar Access Request Handling ---
    elif callback_data.startswith("approve_access_"):
        request_id = callback_data.split("_")[-1]
        logger.info(f"[REQ_ID: {request_id}] Entered approve_access block at {time.time()}")
        logger.info(f"[REQ_ID: {request_id}] About to call query.answer() at {time.time()}")
        await query.answer() # Moved to the top
        logger.info(f"[REQ_ID: {request_id}] query.answer() completed at {time.time()}")

        logger.info(f"[REQ_ID: {request_id}] Calling gs.get_calendar_access_request at {time.time()}")
        request_data = await gs.get_calendar_access_request(request_id) # MODIFIED
        logger.info(f"[REQ_ID: {request_id}] gs.get_calendar_access_request returned at {time.time()}")

        if not request_data:
            await query.edit_message_text("This access request was not found or may have expired.")
            return
        if request_data.get('status') != "pending" and request_data.get('status') != "error_notifying_target":
            await query.edit_message_text(f"This request has already been actioned (status: {request_data.get('status')}).")
            return

        target_user_id = str(user_id) # The user clicking is the target
        if target_user_id != request_data.get('target_user_id'):
            logger.warning(f"User {user_id} tried to approve request {request_id} not meant for them (target: {request_data.get('target_user_id')})")
            await query.edit_message_text("Error: This request is not for you.")
            return

        if not await gs.is_user_connected(int(target_user_id)): # MODIFIED
            await query.edit_message_text("You (target user) need to connect your Google Calendar first via /connect_calendar before approving requests.")
            return

        logger.info(f"[REQ_ID: {request_id}] Calling gs.update_calendar_access_request_status at {time.time()}")
        status_updated = await gs.update_calendar_access_request_status(request_id, "approved") # MODIFIED
        logger.info(f"[REQ_ID: {request_id}] gs.update_calendar_access_request_status returned at {time.time()}")

        if status_updated:
            requester_id = request_data['requester_id']
            start_time_iso = request_data['start_time_iso']
            end_time_iso = request_data['end_time_iso']

            logger.info(f"[REQ_ID: {request_id}] Calling gs.get_calendar_events at {time.time()}")
            events = await gs.get_calendar_events(int(target_user_id), start_time_iso, end_time_iso)
            logger.info(f"[REQ_ID: {request_id}] gs.get_calendar_events returned at {time.time()}")

<<<<<<< HEAD
            events_summary_message = f"🗓️ Calendar events for {request_data.get('requester_name', 'them')} " \
                                     f"(from your calendar) for the period:\n"

=======
            escaped_requester_name = escape_markdown_v2(str(request_data.get('requester_name', 'them')))
            events_summary_message = f"🗓️ Calendar events for {escaped_requester_name} " \
                                     f"(from your calendar) for the period:\n" # Note: \n for MarkdownV2 newline
            
>>>>>>> bcc13733
            target_tz_str = await gs.get_user_timezone_str(int(target_user_id)) # MODIFIED
            target_tz = pytz.timezone(target_tz_str) if target_tz_str else pytz.utc

            if events is None:
                events_summary_message += "Could not retrieve events. There might have been an API error."
            elif not events:
                events_summary_message += "No events found in this period."
            else:
                for event in events:
                    time_str = _format_event_time(event, target_tz)
<<<<<<< HEAD
                    events_summary_message += f"\n- *{html.escape(event.get('summary', 'No Title'))}* ({time_str})"

=======
                    # Apply escape_markdown_v2 to summary and time_str
                    summary_text = escape_markdown_v2(event.get('summary', 'No Title'))
                    escaped_time_str = escape_markdown_v2(time_str)
                    # Ensure literal parentheses are escaped for MarkdownV2
                    events_summary_message += f"\n- *{summary_text}* \({escaped_time_str}\)"
            
>>>>>>> bcc13733
            try:
                logger.info(f"[REQ_ID: {request_id}] About to send message to requester at {time.time()}")
                
                # Escape dynamic parts for the main message
                target_user_display = escape_markdown_v2(str(request_data.get('target_user_id', 'the user')))
                period_start_display = escape_markdown_v2(_format_iso_datetime_for_display(start_time_iso))
                period_end_display = escape_markdown_v2(_format_iso_datetime_for_display(end_time_iso))

                requester_notification_text = (
                    f"🎉 Your calendar access request for {target_user_display} "
                    f"(for period {period_start_display} to {period_end_display}) was APPROVED.\n\n"
                    f"{events_summary_message}" # events_summary_message components are already individually escaped
                )
                
                await context.bot.send_message(
                    chat_id=requester_id,
<<<<<<< HEAD
                    text=f"🎉 Your calendar access request for {html.escape(request_data.get('target_user_id', 'the user'))} "
                         f"(for period {_format_iso_datetime_for_display(start_time_iso)} to "
                         f"{_format_iso_datetime_for_display(end_time_iso)}) was APPROVED.\n\n"
                         f"{events_summary_message}",
=======
                    text=requester_notification_text,
>>>>>>> bcc13733
                    parse_mode=ParseMode.MARKDOWN_V2
                )
                logger.info(f"[REQ_ID: {request_id}] Message sent to requester at {time.time()}")
            except Exception as e:
                logger.error(f"[REQ_ID: {request_id}] Failed to send approved notification to requester {requester_id}: {e}")

            logger.info(f"[REQ_ID: {request_id}] About to edit original message at {time.time()}")
            await query.edit_message_text(text="Access request APPROVED. The requester has been notified with the events.")
            logger.info(f"[REQ_ID: {request_id}] Original message edited at {time.time()}")
        else:
            await query.edit_message_text("Failed to update request status. Please try again.")

    elif callback_data.startswith("deny_access_"):
        await query.answer() # Moved to the top
        request_id = callback_data.split("_")[-1]
        logger.info(f"User {user_id} (target) attempts to deny access request {request_id}")
        request_data = await gs.get_calendar_access_request(request_id) # MODIFIED

        if not request_data:
            await query.edit_message_text("This access request was not found or may have expired.")
            return
        if request_data.get('status') != "pending" and request_data.get('status') != "error_notifying_target":
            await query.edit_message_text(f"This request has already been actioned (status: {request_data.get('status')}).")
            return

        target_user_id = str(user_id) # The user clicking is the target
        if target_user_id != request_data.get('target_user_id'):
            logger.warning(f"User {user_id} tried to deny request {request_id} not meant for them (target: {request_data.get('target_user_id')})")
            await query.edit_message_text("Error: This request is not for you.")
            return

        if await gs.update_calendar_access_request_status(request_id, "denied"): # MODIFIED
            requester_id = request_data['requester_id']
            try:
                await context.bot.send_message(
                    chat_id=requester_id,
                    text=f"😔 Your calendar access request for user (ID: {html.escape(request_data.get('target_user_id'))}) "
                         f"for the period {_format_iso_datetime_for_display(request_data['start_time_iso'])} to "
                         f"{_format_iso_datetime_for_display(request_data['end_time_iso'])} was DENIED."
                )
            except Exception as e:
                logger.error(f"Failed to send denied notification to requester {requester_id} for request {request_id}: {e}")

            await query.edit_message_text(text="Access request DENIED. The requester has been notified.")
        else:
            await query.edit_message_text("Failed to update request status. Please try again.")

    else:
        await query.answer() # Ensure it's called early for unhandled
        logger.warning(f"Callback: Unhandled callback data: {callback_data}")
        try:
            await query.edit_message_text("Action not understood or expired.")
        except Exception: # query may have expired
            pass


async def error_handler(update: object, context: ContextTypes.DEFAULT_TYPE) -> None:
    """Log Errors caused by Updates."""
    logger.error(f"Exception while handling an update: {context.error}", exc_info=context.error)
    # Add more detailed logging if needed, e.g., context.chat_data, context.user_data
    # Consider using traceback module for full trace
    # import traceback
    # tb_string = traceback.format_exception(None, context.error, context.error.__traceback__)
    # logger.error("\n".join(tb_string))

    if isinstance(update, Update) and update.effective_message:
        try:
            await update.effective_message.reply_text("Sorry, an internal error occurred. Please try again.")
        except Exception as e:
            logger.error(f"Failed to send error message to user: {e}")


# --- NEW /set_timezone Conversation Handler ---
async def set_timezone_start(update: Update, context: ContextTypes.DEFAULT_TYPE) -> int:
    """Starts the /set_timezone conversation."""
    user_id = update.effective_user.id
    logger.info(f"User {user_id} started /set_timezone.")
    current_tz = await gs.get_user_timezone_str(user_id) # MODIFIED
    prompt = "Please tell me your timezone in IANA format (e.g., 'America/New_York', 'Europe/London', 'Asia/Tokyo').\n"
    prompt += "You can find a list here: https://en.wikipedia.org/wiki/List_of_tz_database_time_zones\n\n"
    if current_tz:
        prompt += f"Your current timezone is set to: `{current_tz}`"
    else:
        prompt += "Your timezone is not set yet."

    await update.message.reply_text(prompt, parse_mode=ParseMode.MARKDOWN)
    return ASKING_TIMEZONE  # Transition to the next state


async def received_timezone(update: Update, context: ContextTypes.DEFAULT_TYPE) -> int:
    """Receives potential timezone string, validates, saves, and ends."""
    user_id = update.effective_user.id
    assert update.effective_user is not None, "Effective user should not be None in received_timezone"
    username = update.effective_user.username # Can be None
    timezone_str = update.message.text.strip()
    logger.info(f"User {user_id} (Username: {username}) provided timezone: {timezone_str}")

    try:
        # Validate using pytz
        pytz.timezone(timezone_str)
        # Save using google_services function
        success = await gs.set_user_timezone(user_id, timezone_str) # MODIFIED
        if success:
            await update.message.reply_text(f"✅ Timezone set to `{timezone_str}` successfully!",
                                            parse_mode=ParseMode.MARKDOWN)
            logger.info(f"Successfully set timezone for user {user_id} (username not stored).")
            return ConversationHandler.END  # End conversation
        else:
            await update.message.reply_text("Sorry, there was an error saving your timezone. Please try again.")
            # Stay in the same state or end? Let's end for simplicity.
            return ConversationHandler.END

    except UnknownTimeZoneError:
        logger.warning(f"Invalid timezone provided by user {user_id}: {timezone_str}")
        await update.message.reply_text(
            f"Sorry, '{timezone_str}' doesn't look like a valid IANA timezone.\n"
            "Please use formats like 'Continent/City' (e.g., 'America/Los_Angeles'). "
            "Check the list: https://en.wikipedia.org/wiki/List_of_tz_database_time_zones\n"
            "Or type /cancel."
        )
        return ASKING_TIMEZONE  # Stay in the same state to allow retry
    except Exception as e:
        logger.error(f"Error processing timezone for user {user_id}: {e}", exc_info=True)
        await update.message.reply_text("An unexpected error occurred. Please try again later or /cancel.")
        return ConversationHandler.END


async def cancel_timezone(update: Update, context: ContextTypes.DEFAULT_TYPE) -> int:
    """Cancels the timezone setting conversation."""
    user_id = update.effective_user.id
    logger.info(f"User {user_id} cancelled timezone setting.")
    await update.message.reply_text("Timezone setup cancelled.")
    return ConversationHandler.END


# === Grocery List Handlers ===

async def glist_add(update: Update, context: ContextTypes.DEFAULT_TYPE) -> None:
    """Adds items to the user's grocery list."""
    user_id = update.effective_user.id
    logger.info(f"User {user_id} attempting to add items to grocery list. Args: {context.args}")

    if not context.args:
        logger.info(f"User {user_id} called /glist_add without items.")
        await update.message.reply_text(
            "Please provide items to add. Usage: /glist_add item1 item2 ..."
        )
        return

    items_to_add = list(context.args) # context.args is a tuple

    if await gs.add_to_grocery_list(user_id, items_to_add): # MODIFIED
        logger.info(f"Successfully added {len(items_to_add)} items for user {user_id}.")
        await update.message.reply_text(
            f"Added: {', '.join(items_to_add)} to your grocery list."
        )
    else:
        logger.error(f"Failed to add items to grocery list for user {user_id}.")
        await update.message.reply_text(
            "Sorry, there was a problem adding items to your grocery list."
        )


async def glist_show(update: Update, context: ContextTypes.DEFAULT_TYPE) -> None:
    """Shows the user's grocery list."""
    user_id = update.effective_user.id
    logger.info(f"User {user_id} requesting to show grocery list.")

    grocery_list = await gs.get_grocery_list(user_id) # MODIFIED

    if grocery_list is None:
        logger.error(f"Failed to retrieve grocery list for user {user_id} (gs returned None).")
        await update.message.reply_text(
            "Sorry, there was an error trying to get your grocery list."
        )
    elif not grocery_list: # Empty list
        logger.info(f"Grocery list is empty for user {user_id}.")
        await update.message.reply_text(
            "🛒 Your grocery list is empty! Add items with /glist_add item1 item2 ..."
        )
    else:
        logger.info(f"Retrieved {len(grocery_list)} items for user {user_id}.")
        message_lines = ["🛒 Your Grocery List:"]
        for item in grocery_list:
            message_lines.append(f"- {html.escape(item)}") # Escape HTML special chars
        
        await update.message.reply_text("\n".join(message_lines), parse_mode=ParseMode.HTML)


async def glist_clear(update: Update, context: ContextTypes.DEFAULT_TYPE) -> None:
    """Clears the user's grocery list."""
    user_id = update.effective_user.id
    logger.info(f"User {user_id} requesting to clear grocery list.")

    if await gs.delete_grocery_list(user_id): # MODIFIED
        logger.info(f"Successfully cleared grocery list for user {user_id}.")
        await update.message.reply_text("🗑️ Your grocery list has been cleared.")
    else:
        logger.error(f"Failed to clear grocery list for user {user_id}.")
        await update.message.reply_text(
            "Sorry, there was a problem clearing your grocery list."
        )<|MERGE_RESOLUTION|>--- conflicted
+++ resolved
@@ -881,16 +881,9 @@
             events = await gs.get_calendar_events(int(target_user_id), start_time_iso, end_time_iso)
             logger.info(f"[REQ_ID: {request_id}] gs.get_calendar_events returned at {time.time()}")
 
-<<<<<<< HEAD
-            events_summary_message = f"🗓️ Calendar events for {request_data.get('requester_name', 'them')} " \
-                                     f"(from your calendar) for the period:\n"
-
-=======
             escaped_requester_name = escape_markdown_v2(str(request_data.get('requester_name', 'them')))
             events_summary_message = f"🗓️ Calendar events for {escaped_requester_name} " \
                                      f"(from your calendar) for the period:\n" # Note: \n for MarkdownV2 newline
-            
->>>>>>> bcc13733
             target_tz_str = await gs.get_user_timezone_str(int(target_user_id)) # MODIFIED
             target_tz = pytz.timezone(target_tz_str) if target_tz_str else pytz.utc
 
@@ -901,20 +894,15 @@
             else:
                 for event in events:
                     time_str = _format_event_time(event, target_tz)
-<<<<<<< HEAD
-                    events_summary_message += f"\n- *{html.escape(event.get('summary', 'No Title'))}* ({time_str})"
-
-=======
                     # Apply escape_markdown_v2 to summary and time_str
                     summary_text = escape_markdown_v2(event.get('summary', 'No Title'))
                     escaped_time_str = escape_markdown_v2(time_str)
-                    # Ensure literal parentheses are escaped for MarkdownV2
+# Ensure literal parentheses are escaped for MarkdownV2
                     events_summary_message += f"\n- *{summary_text}* \({escaped_time_str}\)"
             
->>>>>>> bcc13733
             try:
                 logger.info(f"[REQ_ID: {request_id}] About to send message to requester at {time.time()}")
-                
+
                 # Escape dynamic parts for the main message
                 target_user_display = escape_markdown_v2(str(request_data.get('target_user_id', 'the user')))
                 period_start_display = escape_markdown_v2(_format_iso_datetime_for_display(start_time_iso))
@@ -925,17 +913,10 @@
                     f"(for period {period_start_display} to {period_end_display}) was APPROVED.\n\n"
                     f"{events_summary_message}" # events_summary_message components are already individually escaped
                 )
-                
+
                 await context.bot.send_message(
                     chat_id=requester_id,
-<<<<<<< HEAD
-                    text=f"🎉 Your calendar access request for {html.escape(request_data.get('target_user_id', 'the user'))} "
-                         f"(for period {_format_iso_datetime_for_display(start_time_iso)} to "
-                         f"{_format_iso_datetime_for_display(end_time_iso)}) was APPROVED.\n\n"
-                         f"{events_summary_message}",
-=======
                     text=requester_notification_text,
->>>>>>> bcc13733
                     parse_mode=ParseMode.MARKDOWN_V2
                 )
                 logger.info(f"[REQ_ID: {request_id}] Message sent to requester at {time.time()}")
